# Databricks notebook source
# MAGIC %md
# MAGIC # Spatial Join between Parcels and datasets.
# MAGIC
# MAGIC ### notes
# MAGIC - [ ] 02_splitting_method snapping to a segmented boundary
# MAGIC - [ ] 03_metrics should contain the output table
# MAGIC - [ ] move Business Info to another place
# MAGIC - [ ] load_sdf
# MAGIC - [ ] delete copied bits from aw-notebooks once merged
# MAGIC - QA
# MAGIC   - [x] check the overlaps of rpa-parcel-adas
# MAGIC   - [ ] ensure buffer totals are less than parcel total area
# MAGIC   - [ ] ensure meter total is reasonable
# MAGIC   - [ ] boundary segmentation method
# MAGIC   - [ ] review my OSM and OS-NGD filters
# MAGIC
# MAGIC ### todo
# MAGIC - [ ] Review: 02_historic
# MAGIC - [ ] Merge: water
# MAGIC - [ ] sjoin proportion
# MAGIC

# COMMAND ----------

<<<<<<< HEAD
import os.path
from datetime import datetime
=======
# MAGIC %load_ext autoreload
# MAGIC %autoreload 2

# COMMAND ----------

import os
from functools import partial

import geopandas as gpd
import pandas as pd
>>>>>>> 50875559
from pyspark.sql import functions as F

from elmo_geo import LOG, register
from elmo_geo.datasets.catalogue import find_datasets, run_task_on_catalogue
from elmo_geo.utils.misc import dbfs
from elmo_geo.utils.types import SparkDataFrame

register()

# COMMAND ----------

<<<<<<< HEAD
def load_sdf(f):
    return spark.read.parquet(dbfs(f, True)).withColumn("geometry", F.expr("ST_SetSRID(ST_GeomFromWKB(geometry), 27700)"))

def sjoin(
    sdf_left: SparkDataFrame,
    sdf_right: SparkDataFrame,
    how: str = 'inner', on: str = 'geometry',
    lsuffix: str = '_left', rsuffix: str = '_right',
    distance: float = 0, knn: int = 0,
) -> SparkDataFrame:
    """Spatial Join using SQL
    """
    if how != "inner":
        raise NotImplementedError("sjoin: inner spatial join only")
    if on != "geometry":
        raise NotImplementedError("sjoin: geometry_column must be named geometry")
    # Add to SQL, without name conflicts
    columns_overlap = set(sdf_left.columns).intersection(sdf_right.columns)
    sdf_left.withColumnsRenamed({col: col+lsuffix for col in columns_overlap}).createOrReplaceTempView("left")
    sdf_right.withColumnsRenamed({col: col+rsuffix for col in columns_overlap}).createOrReplaceTempView("right")
    # spatial join
    if distance == 0:
        sdf = spark.sql(f"""
            SELECT left.*, right.*
            FROM left JOIN right
            ON ST_Intersects(left.geometry{lsuffix}, right.geometry{rsuffix})
        """)
    else:
        sdf = spark.sql(f"""
            SELECT left.*, right.*
            FROM left JOIN right
            ON ST_Distance(left.geometry{lsuffix}, right.geometry{rsuffix}) <= {distance}
        """)
    if 0 < knn:
        raise NotImplementedError("sjoin: nearest neighbour not supported")
    # Remove from SQL
    spark.sql("DROP TABLE left")
    spark.sql("DROP TABLE right")
    return sdf

def lookup_parcel(dataset: dict) -> dict:
    """Spaitally Join Parcels with another dataset
    Uses the same parcels as EVAST, rpa-parcel-adas
    Outputs a lookup table between
    """
    LOG.info(f"loookup_parcel: {dataset['name']}")
    dataset_parcel = find_datasets("rpa-parcel-adas")[-1]
    source, name, version = dataset["name"].split('-')
    dataset["lookup_parcel"] = dataset["silver"].replace(dataset["name"], f"lookup_parcel-{name}-{version}")
    distance, knn = dataset.get("distance", 0), dataset.get("knn", 0)
    sdf_parcel = load_sdf(dataset_parcel["silver"])
    sdf_other = load_sdf(dataset["silver"])
    if not os.path.exists(dataset["lookup_parcel"]):
        LOG.info(f"Spatially Joining: {dataset_parcel['name']} with {dataset['name']} at {distance=}m\nOutput: {dataset['lookup_parcel']}")
        sdf = sjoin(
            sdf_parcel.selectExpr("id_parcel", "geometry"),
            sdf_other.select("fid", "geometry"),
            distance = distance, knn = knn,
        ).select("id_parcel", "fid").drop_duplicates()
        sdf.write.parquet(dbfs(dataset["lookup_parcel"], True))
    dataset["tasks"]["lookup_parcel"] = datetime.today().strftime("%Y_%m_%d")
    return dataset
=======
names = sorted([f"{d.source}/{d.name}/{v.name}" for d in datasets for v in d.versions])
dbutils.widgets.dropdown("dataset", names[-1], names)
_, name, version = dbutils.widgets.get("dataset").split("/")
dataset = next(d for d in datasets if d.name == name)
[print(k, v, sep=":\t") for k, v in dataset.__dict__.items()]

parcels_names = sorted([f"{parcels.source}/{parcels.name}/{v.name}" for v in parcels.versions])
dbutils.widgets.dropdown("parcels", parcels_names[-1], parcels_names)
_, pname, pversion = dbutils.widgets.get("parcels").split("/")
[
    print("\n\nname", parcels.name, sep=":\t"),
    print("version", next(v for v in parcels.versions if v.name == pversion), sep=":\t"),
]

target_epsg = 27700
n_partitions = 200
simplify_tolerence: float = 0.5  # metres
max_vertices: int = 256  # per polygon (row)
path_read = next(v.path_read for v in dataset.versions if v.name == version)
path_parcels = next(v.path_read for v in parcels.versions if v.name == pversion)

# COMMAND ----------

# inspect raw data
if os.path.splitext(path_read)[1] == ".parquet":
    spark.read.parquet(dbfs(path_read, True)).display()
else:
    gpd_read = partial(gpd.read_file, engine="pyogrio")
    print(gpd_read(path_read, rows=8))

# COMMAND ----------

# pre-process data
if os.path.splitext(path_read)[1] == ".parquet":
    # load file with spark, filter and rename columns
    mapping = dataset.rename_cols | {c: c for c in dataset.keep_cols if c not in dataset.rename_cols.keys()}
    sdf = spark.read.parquet(dbfs(path_read, True)).select([F.col(c).alias(mapping.get(c, c)) for c in dataset.keep_cols])

else:
    gpd_read = partial(gpd.read_file, engine="pyogrio")

    dissolveby = list(set(dataset.keep_cols) - {"geometry"}) or None

    df = (
        gpd_read(dbfs(path_read, False))
        .dissolve(by=dissolveby)  # union rows where we don't care about the differences in category
        .explode(index_parts=False)  # explode multi-geometries to enable better pararallelisation
        .set_crs("epsg:27700")  # assume CRS
        # .pipe(transform_crs, target_epsg=27700)
        .filter(dataset.keep_cols, axis="columns")
        .rename(columns=dataset.rename_cols)
        .pipe(make_geometry_valid)
        .to_wkb()
    )
    sdf = spark.createDataFrame(df)
    df = None

LOG.info(f"Dataset has {sdf.count():,.0f} rows")
LOG.info(f"Dataset has the following columns: {list(sdf.columns)}")
(sdf.repartition(n_partitions).write.format("parquet").save(dataset.path_polygons.format(version=version), mode="overwrite"))
LOG.info(f"Saved preprocessed dataset to {dataset.path_polygons.format(version=version)}")
sdf.display()

# COMMAND ----------

# process the parcels dataset to ensure validity, simplify the vertices to a tolerence,
# and subdivide large geometries
df_parcels = (
    spark.read.format("geoparquet")
    .load(path_parcels)
    .withColumn("geometry", F.expr("ST_MakeValid(geometry)"))
    .withColumn("geometry", F.expr(f"ST_SimplifyPreserveTopology(geometry, {simplify_tolerence})"))
    .withColumn("geometry", F.expr("ST_Force_2D(geometry)"))
    .withColumn("geometry", F.expr("ST_MakeValid(geometry)"))
    .select("id_parcel", "geometry")
)
df_parcels.display()

# COMMAND ----------

# process the feature dataset to ensure validity, simplify the vertices to a tolerence,
# and subdivide large geometries
df_feature = (
    spark.read.parquet(dataset.path_polygons.format(version=version))
    .withColumn("geometry", F.expr("ST_GeomFromWKB(hex(geometry))"))
    .withColumn("geometry", F.expr("ST_MakeValid(geometry)"))
    .withColumn("geometry", F.expr(f"ST_SimplifyPreserveTopology(geometry, {simplify_tolerence})"))
    .withColumn("geometry", F.expr("ST_Force_2D(geometry)"))
    .withColumn("geometry", F.expr("ST_MakeValid(geometry)"))
    .withColumn("geometry", F.expr(f"ST_SubdivideExplode(geometry, {max_vertices})"))
)
df_feature.display()

# COMMAND ----------

# join the two datasets and calculate the proportion of the parcel that intersects
df = (
    sjoin(df_parcels, df_feature)
    .withColumn("geometry_intersection", F.expr("ST_Intersection(geometry_left, geometry_right)"))
    .withColumn("area_left", F.expr("ST_Area(geometry_left)"))
    .withColumn("area_intersection", F.expr("ST_Area(geometry_intersection)"))
    .withColumn("proportion", F.col("area_intersection") / F.col("area_left"))
    .drop("area_left", "area_intersection", "geometry_left", "geometry_right", "geometry_intersection")
)
# group up the result and sum the proportions in case multiple polygons with
# the same attributes intersect with the parcel
df = (
    df.groupBy(*[col for col in df.columns if col != "proportion"])
    .sum("proportion")
    .withColumn("proportion", F.round("sum(proportion)", 6))
    .where("proportion > 0")
    .drop("sum(proportion)")
)

# intersect the two datasets
(df.write.format("parquet").save(dataset.path_output.format(version=version), mode="overwrite"))

# COMMAND ----------

# show results
result = spark.read.parquet(dataset.path_output.format(version=version))
count = result.count()
LOG.info(f"Rows: {count:,.0f}")
# check proportion is never > 1 - if it is might mean duplicate features int he dataset
proportion_over_1 = (result.toPandas().proportion > 1.0).sum()
if proportion_over_1:
    LOG.info(f"{proportion_over_1:,.0f} parcels have a feature overlapping by a proportion > 1 ({proportion_over_1/count:%})")
result.display()

# COMMAND ----------

result.toPandas().proportion.describe()

# COMMAND ----------

# download
pandas_df = result.toPandas()
path_parquet = "/dbfs" + dataset.path_output.format(version=version).replace("output", dataset.name)
path_feather = "/dbfs" + dataset.path_output.format(version=version).replace("output", dataset.name).replace(".parquet", ".feather")
path_csv = "/dbfs" + dataset.path_output.format(version=version).replace("output", dataset.name).replace(".parquet", ".csv")

# convert types
for col, newtype in dataset.output_coltypes.items():
    pandas_df[col] = pandas_df[col].astype(newtype)

# output
pandas_df.to_parquet(path_parquet)
pandas_df.to_feather(path_feather)
pandas_df.to_csv(path_csv, index=False)
displayHTML(download_link(path_parquet))
displayHTML(download_link(path_feather))
displayHTML(download_link(path_csv))

# COMMAND ----------

# check for any issues causing proportion > 1
pandas_df.sort_values("proportion", ascending=False).head(8)

# COMMAND ----------

df = pd.read_parquet("/dbfs/" + dataset.path_output.format(version=version))
df
>>>>>>> 50875559

# COMMAND ----------

run_task_on_catalogue("lookup_parcel", lookup_parcel)<|MERGE_RESOLUTION|>--- conflicted
+++ resolved
@@ -23,10 +23,6 @@
 
 # COMMAND ----------
 
-<<<<<<< HEAD
-import os.path
-from datetime import datetime
-=======
 # MAGIC %load_ext autoreload
 # MAGIC %autoreload 2
 
@@ -37,7 +33,6 @@
 
 import geopandas as gpd
 import pandas as pd
->>>>>>> 50875559
 from pyspark.sql import functions as F
 
 from elmo_geo import LOG, register
@@ -49,70 +44,6 @@
 
 # COMMAND ----------
 
-<<<<<<< HEAD
-def load_sdf(f):
-    return spark.read.parquet(dbfs(f, True)).withColumn("geometry", F.expr("ST_SetSRID(ST_GeomFromWKB(geometry), 27700)"))
-
-def sjoin(
-    sdf_left: SparkDataFrame,
-    sdf_right: SparkDataFrame,
-    how: str = 'inner', on: str = 'geometry',
-    lsuffix: str = '_left', rsuffix: str = '_right',
-    distance: float = 0, knn: int = 0,
-) -> SparkDataFrame:
-    """Spatial Join using SQL
-    """
-    if how != "inner":
-        raise NotImplementedError("sjoin: inner spatial join only")
-    if on != "geometry":
-        raise NotImplementedError("sjoin: geometry_column must be named geometry")
-    # Add to SQL, without name conflicts
-    columns_overlap = set(sdf_left.columns).intersection(sdf_right.columns)
-    sdf_left.withColumnsRenamed({col: col+lsuffix for col in columns_overlap}).createOrReplaceTempView("left")
-    sdf_right.withColumnsRenamed({col: col+rsuffix for col in columns_overlap}).createOrReplaceTempView("right")
-    # spatial join
-    if distance == 0:
-        sdf = spark.sql(f"""
-            SELECT left.*, right.*
-            FROM left JOIN right
-            ON ST_Intersects(left.geometry{lsuffix}, right.geometry{rsuffix})
-        """)
-    else:
-        sdf = spark.sql(f"""
-            SELECT left.*, right.*
-            FROM left JOIN right
-            ON ST_Distance(left.geometry{lsuffix}, right.geometry{rsuffix}) <= {distance}
-        """)
-    if 0 < knn:
-        raise NotImplementedError("sjoin: nearest neighbour not supported")
-    # Remove from SQL
-    spark.sql("DROP TABLE left")
-    spark.sql("DROP TABLE right")
-    return sdf
-
-def lookup_parcel(dataset: dict) -> dict:
-    """Spaitally Join Parcels with another dataset
-    Uses the same parcels as EVAST, rpa-parcel-adas
-    Outputs a lookup table between
-    """
-    LOG.info(f"loookup_parcel: {dataset['name']}")
-    dataset_parcel = find_datasets("rpa-parcel-adas")[-1]
-    source, name, version = dataset["name"].split('-')
-    dataset["lookup_parcel"] = dataset["silver"].replace(dataset["name"], f"lookup_parcel-{name}-{version}")
-    distance, knn = dataset.get("distance", 0), dataset.get("knn", 0)
-    sdf_parcel = load_sdf(dataset_parcel["silver"])
-    sdf_other = load_sdf(dataset["silver"])
-    if not os.path.exists(dataset["lookup_parcel"]):
-        LOG.info(f"Spatially Joining: {dataset_parcel['name']} with {dataset['name']} at {distance=}m\nOutput: {dataset['lookup_parcel']}")
-        sdf = sjoin(
-            sdf_parcel.selectExpr("id_parcel", "geometry"),
-            sdf_other.select("fid", "geometry"),
-            distance = distance, knn = knn,
-        ).select("id_parcel", "fid").drop_duplicates()
-        sdf.write.parquet(dbfs(dataset["lookup_parcel"], True))
-    dataset["tasks"]["lookup_parcel"] = datetime.today().strftime("%Y_%m_%d")
-    return dataset
-=======
 names = sorted([f"{d.source}/{d.name}/{v.name}" for d in datasets for v in d.versions])
 dbutils.widgets.dropdown("dataset", names[-1], names)
 _, name, version = dbutils.widgets.get("dataset").split("/")
@@ -275,7 +206,6 @@
 
 df = pd.read_parquet("/dbfs/" + dataset.path_output.format(version=version))
 df
->>>>>>> 50875559
 
 # COMMAND ----------
 
