--- conflicted
+++ resolved
@@ -2,12 +2,8 @@
 # MAGIC %md
 # MAGIC # Priority Habitat - Heathland Proximity
 # MAGIC
-<<<<<<< HEAD
-# MAGIC This notebook filters the Priority Habitat dataset to contain only priority habitat healthland data. It then calculates the minimum distance from each parcel
-=======
 # MAGIC This notebook filters the Priority Habitat dataset to contain only priority habitat healthland data.
 # MAGIC It then calculates the minimum distance from each parcel
->>>>>>> e4c38015
 # MAGIC
 # MAGIC **Author:** Obi Thompson Sargoni
 # MAGIC
@@ -112,11 +108,6 @@
 
 # COMMAND ----------
 
-<<<<<<< HEAD
-import pandas as pd
-
-=======
->>>>>>> e4c38015
 df = pd.read_parquet("/dbfs" + sf_heathland_proximity.replace(dataset_name, dataset_name + "_output").replace("dbfs:", ""))
 df
 
