# Databricks notebook source
# MAGIC %md
# MAGIC
# MAGIC # Choropleth Plot - H3 Folium
# MAGIC
# MAGIC **Author:** Obi Thompson Sargoni
# MAGIC
# MAGIC **Date:** 08/04/2024
# MAGIC
# MAGIC This notebook produces an interactive, html based choropleth map of a spatial dataset aggregated to H3 tiles. This allows granular spatial data to be
# MAGIC mapped at national scale.
# MAGIC
# MAGIC How to use this notebook:
# MAGIC
# MAGIC 1. Using the widgets choose the dataset to plot
# MAGIC 2. Enter the variable name and source into the free text widgets. These are used in the plot.
# MAGIC 3. Run the notebook
# MAGIC
# MAGIC Key processing steps:
# MAGIC 1. The plot variable is aggregated to give a single value per H3 hexagon. It is aggregated by summing values.

# COMMAND ----------

# MAGIC %load_ext autoreload
# MAGIC %autoreload 2
# MAGIC %pip install jenkspy

# COMMAND ----------


import json

import folium
import geopandas as gpd
<<<<<<< HEAD
from shapely.geometry import Polygon, LineString, Point
from shapely import from_wkt, from_wkb
import folium
import seaborn as sns
from functools import partial
from typing import Callable
=======
>>>>>>> e4c38015
import h3
import numpy as np
import pandas as pd
from folium import Map
from geojson.feature import Feature, FeatureCollection
from pyspark.sql import functions as F

from elmo_geo import register
from elmo_geo.datasets.datasets import datasets
from elmo_geo.io import download_link

register()

# COMMAND ----------

names = sorted([f"{d.source}/{d.name}/{v.name}" for d in datasets for v in d.versions])
default_name = [n for n in names if "shine" in n][0]
dbutils.widgets.dropdown("dataset", default_name, names)
_, name, version = dbutils.widgets.get("dataset").split("/")
dataset = next(d for d in datasets if d.name == name)

[print(k, v, sep=":\t") for k, v in dataset.__dict__.items()]

dbutils.widgets.text("variable name", "Healthland area")
variable_name = dbutils.widgets.get("variable name")
print(f"Variable name:\t{variable_name}")

resolutions = [5, 6, 15]
dbutils.widgets.dropdown("H3 resolution", str(resolutions[0]), list(map(str, resolutions)))
res = int(dbutils.widgets.get("H3 resolution"))
print(f"\nH3 resolution:\t{res}")

# COMMAND ----------

sdf_geo_data = (
    spark.read.parquet(dataset.versions[0].path_read).withColumn("geometry", F.expr("ST_GeomFromWKB(geometry)")).withColumn("area", F.expr("ST_Area(geometry)"))
)
sdf_geo_data.display()

# COMMAND ----------


def geo_to_h3_udf(col, res=15):
    @F.pandas_udf("binary")
    def udf(s: pd.Series) -> pd.Series:
        return gpd.GeoSeries.from_wkb(s, crs=27700).to_crs(4326).map(lambda p: h3.geo_to_h3(lat=p.centroid.y, lng=p.centroid.x, resolution=res))

    return udf(col)


sdf_h3_data = sdf_geo_data.withColumn("geometry", F.expr("ST_AsBinary(geometry)")).select(
    "*", *[geo_to_h3_udf("geometry", res=r).alias(f"h3_{r}") for r in resolutions]
)
sdf_h3_data.display()

# COMMAND ----------

value_field = "area"
df_agged = (
    sdf_h3_data.groupby(f"h3_{res}").agg(
        F.expr(f"sum(coalesce({value_field}, 0)) as {value_field}"),
    )
).toPandas()

df_agged[f"h3_{res}"] = df_agged[f"h3_{res}"].map(lambda x: x.decode("utf-8"))
df_agged["h3_geo"] = df_agged[f"h3_{res}"].apply(lambda x: {"type": "Polygon", "coordinates": [h3.h3_to_geo_boundary(h=x, geo_json=True)]})

# COMMAND ----------

df_agged.head()

# COMMAND ----------


<<<<<<< HEAD

=======
>>>>>>> e4c38015
def base_empty_map(centre=(52.133236898161755, -1.2970901724513781)):
    """Prepares a folium map centered in a central GPS point of Toulouse"""
    m = Map(
        location=centre,
        zoom_start=7,
        tiles="cartodbpositron",
        attr="""© <a href="http://www.openstreetmap.org/copyright">
                      OpenStreetMap</a>contributors ©
                      <a href="http://cartodb.com/attributions#basemaps">
                      CartoDB</a>""",
    )
    return m


def hexagons_dataframe_to_geojson(df_hex, hex_id_field, geometry_field, value_fields, file_output=None):
    """Produce the GeoJSON representation containing all geometries in a dataframe
    based on a column in geojson format (geometry_field)"""

    list_features = []

    for i, row in df_hex.iterrows():
        feature = Feature(geometry=row[geometry_field], id=row[hex_id_field], properties={k: str(np.round(row[k], 2)) for k in value_fields})
        list_features.append(feature)

    feat_collection = FeatureCollection(list_features)

    geojson_result = json.dumps(feat_collection)

    # optionally write to file
    if file_output is not None:
        with open(file_output, "w") as f:
            json.dump(feat_collection, f)

    return geojson_result


def h3_foilium_map(df_agged, join_col, geo_col, variable, label, variable_name, title="", nan_value=None, **kwargs):
    m = base_empty_map()

    geo_data = hexagons_dataframe_to_geojson(df_agged, join_col, geo_col, [variable])
    df_data = df_agged.rename(columns={join_col: "id"})

    df_data[variable] = df_data[variable].replace({nan_value: np.nan})

    cp = folium.Choropleth(
        geo_data=geo_data,  # json
        name="choropleth",
        data=df_data,
        columns=["id", variable],  # columns to work on
<<<<<<< HEAD
        key_on=f"feature.id",
=======
        key_on="feature.id",
>>>>>>> e4c38015
        bins=5,
        fill_opacity=0.7,
        nan_fill_opacity=0.0,
        line_opacity=0.1,
        line_weight=0.2,
        control=True,
        **kwargs,
        legend_name=label,
    ).add_to(m)

    # Add title
    title_html = f"""<h3 align="center" style="font-size:22px; color: #333333;"><b>{title}</b></h3>"""
    m.get_root().html.add_child(folium.Element(title_html))

    # Add tooltip
    """
    # creating a state indexed version of the dataframe so we can lookup values
    df_data_indexed = df_data.set_index('id')
    
    # looping thru the geojson object and adding a new property(unemployment)
    # and assigning a value from our dataframe
    for s in cp.geojson.data['features']:
        s['properties']['profit_count'] = df_data_indexed.loc[s['id'], 'profit_count']
    """
    folium.GeoJsonTooltip(fields=[variable], aliases=[variable_name]).add_to(cp.geojson)

    return m, cp


# COMMAND ----------

variable = "area"
m, cp = h3_foilium_map(
    df_agged, f"h3_{res}", "h3_geo", variable, variable_name, variable_name, variable_name, nan_value=None, use_jenks=True, fill_color="YlOrRd"
)
m

# COMMAND ----------

path = f"/dbfs/tmp/{variable_name.replace(' ', '_') }_map_h3_{res}.html"
m.save(path)
download_link(path)<|MERGE_RESOLUTION|>--- conflicted
+++ resolved
@@ -32,15 +32,6 @@
 
 import folium
 import geopandas as gpd
-<<<<<<< HEAD
-from shapely.geometry import Polygon, LineString, Point
-from shapely import from_wkt, from_wkb
-import folium
-import seaborn as sns
-from functools import partial
-from typing import Callable
-=======
->>>>>>> e4c38015
 import h3
 import numpy as np
 import pandas as pd
@@ -115,10 +106,6 @@
 # COMMAND ----------
 
 
-<<<<<<< HEAD
-
-=======
->>>>>>> e4c38015
 def base_empty_map(centre=(52.133236898161755, -1.2970901724513781)):
     """Prepares a folium map centered in a central GPS point of Toulouse"""
     m = Map(
@@ -168,11 +155,7 @@
         name="choropleth",
         data=df_data,
         columns=["id", variable],  # columns to work on
-<<<<<<< HEAD
-        key_on=f"feature.id",
-=======
         key_on="feature.id",
->>>>>>> e4c38015
         bins=5,
         fill_opacity=0.7,
         nan_fill_opacity=0.0,
