--- conflicted
+++ resolved
@@ -43,12 +43,6 @@
 from elmo_geo import register
 from elmo_geo.io import io2 as io
 from elmo_geo.st import st
-<<<<<<< HEAD
-from elmo_geo.utils.types import SparkDataFrame
-=======
-from elmo_geo.utils import types
->>>>>>> 13972c65
-from elmo_geo.utils.dbr import spark
 from elmo_geo.utils.types import SparkDataFrame
 
 register()
