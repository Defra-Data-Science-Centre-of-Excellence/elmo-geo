# Databricks notebook source
# MAGIC %md
# MAGIC # Boundary Use
# MAGIC **Objective**:  determine parcel boundary uses.
# MAGIC
# MAGIC **Author:** Andrew West
# MAGIC
# MAGIC **Updated April 2024:** Obi Thompson Sargoni
# MAGIC
<<<<<<< HEAD
# MAGIC This notebook produces multiple datasets that detail what features intersect parcel boundaries. This information can be used to inform what actions parcels are eligible for, and the amount of parcel boundaries eligible for those actions.
=======
# MAGIC This notebook produces multiple datasets that detail what features intersect parcel boundaries. This information can be used to inform what actions
# MAGIC parcels are eligible for, and the amount of parcel boundaries eligible for those actions.
>>>>>>> e4c38015
# MAGIC
# MAGIC ### Data
# MAGIC - Parcels - November 2021 (ADAS) - Elm-Project
# MAGIC - Waterbodys, produced by 'Waterbody' elmo-geo notebook
# MAGIC - Walls, produced by Heritage Wall elmo-geo notebook
# MAGIC - Hedgerow, produced by Hedgerow elmo-geo notebook
# MAGIC - WFM Farm Type, from WFM Farms dataset
# MAGIC - Woodland Uptake, EVAST
# MAGIC - Priority Habitats, linked to parcels by 'process_dataset' notebook
# MAGIC - Peatland, linked to parcels by 'process_dataset' notebook
# MAGIC - Wetland, linked to parcels by 'process_dataset' notebook
# MAGIC
# MAGIC ### Methodology
<<<<<<< HEAD
# MAGIC This notebook implements a 'splitting' method to classify sections of parcel boundaries based on the features they intersect. This method is implemented in Cell 10.
# MAGIC
# MAGIC The splitting method repeatedly intersects parcel boundaries with different features. The intersection between the boundary and the feature is returned as one set of geometries that are tagged as overlapping with this feature type. The non-intersecting sections of the boundary are tagged as not intersecting the features. By repeating this process the initial boundary geometry is split into different components that intersect different combinations of natural features (e.g. a section that intersects a wall and a hedge, a section that intersects just a waterbody).
# MAGIC
# MAGIC The intersections are based on a 2m ([Source](https://townsendcharteredsurveyors.co.uk/sustainable-farming-incentive-pilot-starting-2021-water-body-buffering-standard/)) buffer of the feature geometries which is why some boundary sections can intersect multiple features (we typically expect section of a boundary to be either intersected by a wall or hedge or waterbody).
# MAGIC
# MAGIC The notebook cells leading up to cell 10 preprocess features datasets to ensure geometries are cleaned, grouped into a single geometry per parcel ID, and joined together into a single spark dataframe.
# MAGIC
# MAGIC ### Intermediate Outputs
# MAGIC > Table 1 - Parcel Adjacency. Outpath - 'sf_adj'
# MAGIC > This table is produced by performing a distance base spatial join between the parcels dataset and itself, with a 12m distance threshold. This provides a lookup from each parcel to its nearby parcels.
# MAGIC |id_parcel |    id_business |   id_parcel_adj|  id_business_adj|
# MAGIC |---|---|---|---|
# MAGIC |   |   |   |   |
# MAGIC
# MAGIC > Table 2 - Neighbouring Land Use. Outpath - 'sf_neighbour'
# MAGIC > This table has the nearby geometries for each parcel.  These are geometries joined to parcels with a distance of 12m, they are unioned according to their land use.
# MAGIC |id_parcel |    geometry_boundary | geometry_adj_diff_bus|  geometry_adj_same_bus|  geometry_water| geometry_ditch| geometry_wall|  geometry_hedge|
# MAGIC |---|---|---|---|---|---|---|--|
# MAGIC |   |   |   |   |   |   |   |  |
# MAGIC
# MAGIC > Table 3 - Boundary Section Use. Outpath - 'sf_boundary'
# MAGIC > This table is the output from the boundary splitting methods. Each row is a section of the parcel boundary with boolean tags indicating which features this section intersects. elg_adj_diff_bus and elg_adj_same_bus differentiate between sections that boarder parcels belonging to the same business or not.
# MAGIC |id_parcel| geometry_boundary|  elg_adj_diff_bus    |elg_adj_same_bus   |elg_water| elg_ditch|  elg_wall|   elg_hedge|
# MAGIC |---|---|---|---|---|---|---|---|
# MAGIC |   |   |   |   |   |   |   |   |
=======
# MAGIC This notebook implements a 'splitting' method to classify sections of parcel boundaries based on the features they intersect. This method is implemented
# MAGIC in Cell 10.
>>>>>>> e4c38015
# MAGIC
# MAGIC The splitting method repeatedly intersects parcel boundaries with different features. The intersection between the boundary and the feature is returned
# MAGIC as one set of geometries that are tagged as overlapping with this feature type. The non-intersecting sections of the boundary are tagged as not
# MAGIC intersecting the features. By repeating this process the initial boundary geometry is split into different components that intersect different
# MAGIC combinations of natural features (e.g. a section that intersects a wall and a hedge, a section that intersects just a waterbody).
# MAGIC
# MAGIC The intersections are based on a 2m
# MAGIC ([Source](https://townsendcharteredsurveyors.co.uk/sustainable-farming-incentive-pilot-starting-2021-water-body-buffering-standard/)) buffer of the
# MAGIC feature geometries which is why some boundary sections can intersect multiple features (we typically expect section of a boundary to be either
# MAGIC intersected by a wall or hedge or waterbody).
# MAGIC
# MAGIC The notebook cells leading up to cell 10 preprocess features datasets to ensure geometries are cleaned, grouped into a single geometry per parcel ID,
# MAGIC and joined together into a single spark dataframe.

# COMMAND ----------


import pandas as pd
from pyspark.sql import functions as F

import elmo_geo
from elmo_geo.io import download_link
from elmo_geo.st import sjoin
from elmo_geo.st.geometry import load_missing

elmo_geo.register()

# COMMAND ----------

f_wfm_farm = "/dbfs/mnt/lab/unrestricted/elm/wfm/2023_06_09/wfm_farms.feather"
sf_wfm_field = "dbfs:/mnt/lab/restricted/ELM-Project/stg/wfm-field-2024_01_26.parquet"
sf_parcel = "dbfs:/mnt/lab/restricted/ELM-Project/ods/rpa-parcel-adas.parquet"

sf_os_water = "dbfs:/mnt/lab/restricted/ELM-Project/ods/elmo_geo-water-2024_01_26.parquet"  # joined to adas parcels
sf_wall = "dbfs:/mnt/lab/restricted/ELM-Project/ods/elmo_geo-wall-2024_01_26.parquet"  # joined to adas parcels
sf_hedge = "dbfs:/mnt/lab/restricted/ELM-Project/ods/elmo_geo-hedge-2024_01_26.parquet"  # joined to adas parcels

f_evast = "/dbfs/mnt/lab/unrestricted/elm_data/evast/woodland_uptake/2023_07_12.csv"
sf_ph = "dbfs:/mnt/lab/unrestricted/elm/elmo/priority_habitats/output.parquet"
sf_peat = "dbfs:/mnt/lab/unrestricted/elm/elmo/peatland/output.parquet"
sf_wet = "dbfs:/mnt/lab/unrestricted/elm/elmo/ramsar/output.parquet"

date = "09-04-2024"
sf_adj = f"dbfs:/mnt/lab/restricted/ELM-Project/ods/boundary-use-adjacenct_parcel_geometries-{date}.parquet/"
sf_neighbour = f"dbfs:/mnt/lab/restricted/ELM-Project/ods/boundary-use-neighbouring_land_use_geometries-{date}.parquet/"
sf_boundary = f"dbfs:/mnt/lab/restricted/ELM-Project/ods/boundary-use-geometries-{date}.parquet/"
sf_uptake = f"dbfs:/mnt/lab/restricted/ELM-Project/ods/boundary-use-uptake-{date}.parquet/"
sf_boundary_lengths = f"dbfs:/mnt/lab/restricted/ELM-Project/out/boundary-use-lengths-{date}.parquet"

f_hedge_change = "/dbfs/mnt/lab/unrestricted/elm/elm_se/hedgerow_boundary_use_change.parquet"

# COMMAND ----------

sdf_parcel = spark.read.format("geoparquet").load(sf_parcel)
sdf_parcel.display()

# COMMAND ----------


# DBTITLE 1,Parcel Adjacency
<<<<<<< HEAD
simplify = lambda col: F.expr(f"ST_SimplifyPreserveTopology(ST_Force_2D(ST_MakeValid({col})), 1) AS {col}")
=======
def simplify(col):
    return F.expr(f"ST_SimplifyPreserveTopology(ST_Force_2D(ST_MakeValid({col})), 1) AS {col}")

>>>>>>> e4c38015

sdf_parcel = (
    spark.read.format("geoparquet")
    .load(sf_parcel)
    .select(
        "id_parcel",
        "geometry",
    )
    .withColumn("geometry", F.expr("ST_MakeValid(geometry)"))
    .withColumn("geometry", F.expr("ST_Force_2D(geometry)"))
    # .withColumn("geometry", F.expr("ST_PrecisionReduce(geometry, 3)")) # made the next stage fail
    .withColumn("geometry", F.expr("ST_SimplifyPreserveTopology(geometry, 1.0)"))
)

sdf_wfm_field = (
    spark.read.format("parquet")
    .load(sf_wfm_field)
    .select(
        "id_parcel",
        "id_business",
    )
    .dropDuplicates()
)

sdf_parcel = sdf_parcel.join(sdf_wfm_field, on="id_parcel", how="left")

buf = 12
sdf_adj = (
    sjoin(
        sdf_parcel,
        sdf_parcel,
        distance=12,
        lsuffix="",
        rsuffix="_adj",
    )
    .drop("geometry")
    .filter("id_parcel != id_parcel_adj")
    .repartition(2000)
    .withColumn("geometry_adj", F.expr("ST_AsBinary(geometry_adj)"))
)

sdf_adj.write.format("parquet").mode("overwrite").save(sf_adj)
display(sdf_adj)
sdf_adj.count()

# COMMAND ----------

# Report number of parcel intersections with same, different, or unknow business.
# Indicates which situation is most common.
count_null_bid = (spark.read.parquet(sf_adj).filter("(id_business is null) or (id_business_adj is null)")).count()

count_diff_bid = (spark.read.parquet(sf_adj).filter("id_business != id_business_adj")).count()

count_same_bid = (spark.read.parquet(sf_adj).filter("id_business = id_business_adj")).count()

print(f"Number of intersections with same business: {count_same_bid:,.0f}")
print(f"Number of intersections with different business: {count_diff_bid:,.0f}")
print(f"Number of intersections with unknown business: {count_null_bid:,.0f}")

# COMMAND ----------


# DBTITLE 1,Neighbouring Land Use
def cross_compliance(col, buf):
    return F.expr(f"ST_MakeValid(ST_Buffer({col}, {buf}))")


def st_union(col):
    return F.expr(f"ST_MakeValid(ST_Union_Aggr(ST_SimplifyPreserveTopology(ST_PrecisionReduce(ST_Force_2D(ST_MakeValid({col})), 3), 1))) AS {col}")


<<<<<<< HEAD
=======
def boundary(col):
    return F.expr(f"ST_MakeValid(ST_Force_2D(ST_PrecisionReduce(ST_SimplifyPreserveTopology(ST_Boundary({col}), 1), 3))) AS geometry_boundary")


>>>>>>> e4c38015
sdf_adj_same = (
    spark.read.parquet(sf_adj)
    .withColumn("geometry_adj_same_bus", F.expr("ST_GeomFromWKB(geometry_adj)"))
    .filter("(id_business == id_business_adj) or (id_business is null) or (id_business_adj is null)")
    .groupby("id_parcel")
    .agg(st_union("geometry_adj_same_bus"))
)

sdf_adj_diff = (
    spark.read.parquet(sf_adj)
    .withColumn("geometry_adj_diff_bus", F.expr("ST_GeomFromWKB(geometry_adj)"))
    .filter("id_business != id_business_adj")
    .groupby("id_parcel")
    .agg(st_union("geometry_adj_diff_bus"))  # this with line above worked.
)

sdf_adj_comb = sdf_adj_same.join(sdf_adj_diff, on="id_parcel", how="outer")


sdf_water = (
    spark.read.format("geoparquet")
    .load(sf_os_water)
    .filter('class != "water-ditch"')
    .withColumn("geometry_water", cross_compliance("geometry", 2))
    .groupby("id_parcel")
    .agg(st_union("geometry_water"))
)

sdf_ditch = (
    spark.read.format("geoparquet")
    .load(sf_os_water)
    .filter('class = "water-ditch"')
    .withColumn("geometry_ditch", cross_compliance("geometry", 2))
    .groupby("id_parcel")
    .agg(st_union("geometry_ditch"))
)

sdf_wall = (
    spark.read.format("geoparquet")
    .load(sf_wall)
    .filter('class != "wall-relict"')  # these are SHINE features and should be excluded
    .withColumn("geometry_wall", cross_compliance("geometry", 2))
    .groupby("id_parcel")
    .agg(st_union("geometry_wall"))
)


sdf_hedge = (
    spark.read.format("geoparquet")
    .load(sf_hedge)
    .withColumn("geometry_hedge", cross_compliance("geometry", 2))
    .groupby("id_parcel")
    .agg(st_union("geometry_hedge"))
)


sdf_parcel = (
    spark.read.format("geoparquet")
    .load(sf_parcel)
    .select(
        "id_parcel",
        boundary("geometry"),
    )
)

sdf_neighbour = (
    sdf_parcel.join(sdf_adj_comb, on="id_parcel", how="left")
    .join(sdf_water, on="id_parcel", how="left")
    .join(sdf_ditch, on="id_parcel", how="left")
    .join(sdf_wall, on="id_parcel", how="left")
    .join(sdf_hedge, on="id_parcel", how="left")
    .select(
        "id_parcel",
        *[
            load_missing(col).alias(col)
            for col in [
                "geometry_boundary",
                "geometry_adj_diff_bus",
                "geometry_adj_same_bus",
                "geometry_water",
                "geometry_ditch",
                "geometry_wall",
                "geometry_hedge",
            ]
        ],
    )
    .select(
        "id_parcel",
        *[
            F.expr(f"ST_AsBinary({col})").alias(col)
            for col in [
                "geometry_boundary",
                "geometry_adj_diff_bus",
                "geometry_adj_same_bus",
                "geometry_water",
                "geometry_ditch",
                "geometry_wall",
                "geometry_hedge",
            ]
        ],
    )
    .repartition(2000)
)

sdf_neighbour.write.format("parquet").mode("overwrite").save(sf_neighbour)

# COMMAND ----------

sdf_neighbour = spark.read.format("parquet").load(sf_neighbour)
display(sdf_neighbour)
sdf_neighbour.count()

# COMMAND ----------


# DBTITLE 1,Boundary Use (geometries)
# Splitting Usage Method
def boundary_use(sdf, use, buf):
    return (
        sdf.withColumn("tmp", F.expr(f"ST_Buffer(geometry_{use}, {buf})"))
        .withColumn(
            "tmp",
            F.expr(
                """EXPLODE(Array(Array(ST_Intersection(geometry_boundary, tmp), ST_Point(1,1)), Array(ST_Difference(geometry_boundary, tmp), ST_Point(0,0))))"""
            ),
        )
        .withColumn("geometry_boundary", F.expr("tmp[0]"))
        .withColumn(f"elg_{use}", F.expr("tmp[1]==ST_Point(1,1)"))
        .drop(f"geometry_{use}", "tmp")
        .filter("NOT ST_IsEmpty(geometry_boundary)")
        .withColumn("geometry_boundary", F.expr("EXPLODE(ST_Dump(geometry_boundary))"))
    )


sdf_boundary = (
    spark.read.parquet(sf_neighbour)
    .select(
        "id_parcel",
        *[
            F.expr(f"ST_GeomFromWKB({col})").alias(col)
            for col in [
                "geometry_boundary",
                "geometry_adj_diff_bus",
                "geometry_adj_same_bus",
                "geometry_water",
                "geometry_ditch",
                "geometry_wall",
                "geometry_hedge",
            ]
        ],
    )
    .transform(boundary_use, use="adj_diff_bus", buf=2)
    .transform(boundary_use, use="adj_same_bus", buf=2)
    .transform(boundary_use, use="water", buf=2)  # minus cross compliance
    .transform(boundary_use, use="ditch", buf=2)  # minus cross compliance
    .transform(boundary_use, use="wall", buf=2)
    .transform(boundary_use, use="hedge", buf=2)
    .repartition(2000)
    .withColumn("geometry_boundary", F.expr("ST_AsBinary(geometry_boundary)"))
)


sdf_boundary.write.format("parquet").mode("overwrite").save(sf_boundary)
display(sdf_boundary)
sdf_boundary.count()

# COMMAND ----------

# DBTITLE 1,Boundary Use (uptake)
sdf_type = (
    pd.read_feather(f_wfm_farm)[["id_business", "farm_type"]]
    .assign(
        farm_type=lambda df: df["farm_type"].map(
            {
                0: None,
                1: "Cereals",
                2: "General Cropping",
                6: "Dairy",
                7: "LFA Grazing",
                8: "Lowland Grazing",
                9: "Mixed",
            },
        ),
    )
    .pipe(spark.createDataFrame)
)

# parcel to business lookup
sdf_wfm_field = (
    spark.read.format("parquet")
    .load(sf_wfm_field)
    .select(
        "id_parcel",
        "id_business",
    )
    .dropDuplicates()
)


sdf_ha = (
    spark.read.format("geoparquet")
    .load(sf_parcel)
    .withColumn("ha", F.expr("ST_Area(geometry)"))
    .select(
        "id_parcel",
        "ha",
    )
)

sdf_m = (
    spark.read.parquet(sf_boundary)
    .withColumn("geometry_boundary", F.expr("ST_GeomFromWKB(geometry_boundary)"))
    .withColumn("m", F.expr("ST_Length(geometry_boundary)"))
    .drop("geometry_boundary")
)

sdf_ph = spark.read.parquet(sf_ph).select(
    "id_parcel",
    F.col("Main_Habit").alias("priority_habitat"),
)

sdf_evast = pd.DataFrame(
    {
        "id_parcel": pd.read_csv(f_evast)["x"],
        "woodland": True,
    },
).pipe(spark.createDataFrame)

sdf_peat = spark.read.parquet(sf_peat).select(
    "id_parcel",
    F.expr("proportion").alias("peatland"),
)

sdf_wet = spark.read.parquet(sf_wet).select(
    "id_parcel",
    F.expr("proportion").alias("wetland"),
)


sdf_uptake = (
    sdf_ha.join(sdf_wfm_field, on="id_parcel", how="left")
    .join(sdf_type, on="id_business", how="left")
    .join(sdf_m, on="id_parcel", how="left")
    .join(sdf_ph, on="id_parcel", how="left")
    .join(sdf_evast, on="id_parcel", how="left")
    .withColumn("woodland", F.expr("COALESCE(woodland, False)"))
    .join(sdf_peat, on="id_parcel", how="left")
    .withColumn("peatland", F.expr("COALESCE(peatland, 0)"))
    .join(sdf_wet, on="id_parcel", how="left")
    .withColumn("wetland", F.expr("COALESCE(wetland, 0)"))
    .select(
        "id_business",
        "id_parcel",
        "farm_type",
        "priority_habitat",
        "elg_adj_diff_bus",
        "elg_adj_same_bus",
        "elg_water",
        "elg_ditch",
        "elg_wall",
        "elg_hedge",
        "woodland",
        "peatland",
        "wetland",
        "ha",
        "m",
    )
    .repartition(2000)
)


sdf_uptake.write.parquet(sf_uptake, mode="overwrite")
display(sdf_uptake)
sdf_uptake.count()

# COMMAND ----------

# check no nulls in id_parcel or elg columns
sdf_uptake = spark.read.parquet(sf_uptake)

n_null_parcel_ids = (sdf_uptake.filter("(id_parcel is null)")).count()
<<<<<<< HEAD
n_null_boundary_categories = (
    sdf_uptake.filter(
        "(id_parcel is not null) and ((elg_adj_diff_bus is null) or (elg_adj_same_bus is null) or (elg_water is null) or (elg_ditch is null) or (elg_wall is null) or (elg_hedge is null))"
    )
).count()

if (n_null_parcel_ids == n_null_boundary_categories == 0) == False:
=======
n_null_boundary_categories = sdf_uptake.filter(
    """
    (id_parcel is not null) and ((elg_adj_diff_bus is null)
    or (elg_adj_same_bus is null)
    or (elg_water is null)
    or (elg_ditch is null)
    or (elg_wall is null)
    or (elg_hedge is null))
"""
).count()

if not (n_null_parcel_ids == n_null_boundary_categories == 0):
>>>>>>> e4c38015
    msg = "Unexpected nulls in uptake dataset"
    raise ValueError(msg)

# COMMAND ----------

sdf_lengths = (
    spark.read.parquet(sf_uptake)
    .withColumn("boundary_unadj", F.col("m"))
    .withColumn("boundary", F.expr("m * (1 - .5 * CAST( (elg_adj_same_bus OR elg_adj_diff_bus) AS DOUBLE))"))
    .groupBy("id_parcel")
    .agg(
        F.sum("boundary_unadj").alias("m_boundary_unadj"),
        F.sum("boundary").alias("m_boundary"),
        F.sum(F.expr("boundary * CAST(elg_water AS DOUBLE)")).alias("m_water"),
        F.sum(F.expr("boundary * CAST(elg_ditch AS DOUBLE)")).alias("m_ditch"),
        F.sum(F.expr("boundary * CAST(elg_wall AS DOUBLE)")).alias("m_wall"),
        F.sum(F.expr("boundary * CAST(elg_hedge AS DOUBLE)")).alias("m_hedge"),
        F.sum(F.expr("boundary * CAST(NOT (elg_water OR elg_ditch OR elg_wall OR elg_hedge) AS DOUBLE)")).alias("m_available"),
        F.sum(F.expr("boundary * CAST(NOT (elg_water OR elg_ditch OR elg_wall OR elg_hedge OR elg_adj_diff_bus) AS DOUBLE)")).alias(
            "m_available_same_business"
        ),
        F.sum(F.expr("boundary * CAST(elg_hedge AND NOT (elg_water OR elg_ditch OR elg_wall) AS DOUBLE)")).alias("m_hedge_only"),
        F.sum(F.expr("boundary * CAST(elg_hedge AND woodland AS DOUBLE)")).alias("m_hedge_on_ewco"),
        F.sum(F.expr("boundary * CAST(elg_ditch AND .1<peatland AS DOUBLE)")).alias("m_ditch_on_peatland"),
    )
)
sdf_lengths.write.parquet(sf_boundary_lengths, mode="overwrite")
sdf_lengths.display()

# COMMAND ----------

sdf_lengths = spark.read.parquet(sf_boundary_lengths)
sdf_lengths.groupby().sum().display()

# COMMAND ----------

# download lengths data
pandas_df = spark.read.parquet(sf_boundary_lengths).toPandas()
path_parquet = sf_boundary_lengths.replace("dbfs:", "/dbfs").replace("boundary-use-lengths", "boundary-use-lengths-output")
path_feather = sf_boundary_lengths.replace("dbfs:", "/dbfs").replace("boundary-use-lengths", "boundary-use-lengths-output").replace(".parquet", ".feather")
path_csv = sf_boundary_lengths.replace("dbfs:", "/dbfs").replace("boundary-use-lengths", "boundary-use-lengths-output").replace(".parquet", ".csv")

# output
pandas_df.to_parquet(path_parquet)
pandas_df.to_feather(path_feather)
pandas_df.to_csv(path_csv, index=False)
download_link(path_parquet)
download_link(path_feather)
download_link(path_csv)

# COMMAND ----------

# DBTITLE 1,Example: Hedgerow Boundary Use
df = (
    spark.read.parquet(sf_uptake)
    .withColumnRenamed("m", "m_unadj")
    .withColumn("m", F.expr("m_unadj * (1-0.5*CAST(elg_adj AS DOUBLE))"))
    .groupby("id_parcel", "farm_type")
    .agg(
        # SUM Meterage
        F.expr("SUM(m_unadj) AS m_boundary_unadj"),
        F.expr("SUM(m) AS m_boundary"),
        # F.expr('SUM(m*CAST(elg_water AS DOUBLE)) AS m_water'),
        # F.expr('SUM(m*CAST(elg_ditch AS DOUBLE)) AS m_ditch'),
        # F.expr('SUM(m*CAST(elg_wall AS DOUBLE)) AS m_wall'),
        F.expr("SUM(m*CAST(elg_hedge AS DOUBLE)) AS m_hedge"),
        F.expr("SUM(m*CAST(woodland AS DOUBLE)) AS m_evast"),
        F.expr("SUM(m*CAST(NOT (elg_water OR elg_ditch OR elg_wall OR elg_hedge) AS DOUBLE)) AS m_available"),
        F.expr("SUM(m*CAST(elg_hedge AND (NOT (elg_water OR elg_ditch OR elg_wall OR woodland)) AS DOUBLE)) AS m_hedge_only"),
        F.expr("SUM(m*CAST(elg_water AND woodland AS DOUBLE)) AS m_hedge_and_evast"),
        # Meters per Hectare
        F.expr("SUM(m_unadj/ha) AS mpha_boundary_unadj"),
        F.expr("SUM(m/ha) AS mpha_boundary"),
        # F.expr('SUM(m/ha*CAST(elg_water AS DOUBLE)) AS mpha_water'),
        # F.expr('SUM(m/ha*CAST(elg_ditch AS DOUBLE)) AS mpha_ditch'),
        # F.expr('SUM(m/ha*CAST(elg_wall AS DOUBLE)) AS mpha_wall'),
        F.expr("SUM(m/ha*CAST(elg_hedge AS DOUBLE)) AS mpha_hedge"),
        F.expr("SUM(m/ha*CAST(woodland AS DOUBLE)) AS mpha_evast"),
        F.expr("SUM(m/ha*CAST(NOT (elg_water OR elg_ditch OR elg_wall OR elg_hedge) AS DOUBLE)) AS mpha_available"),
        F.expr("SUM(m/ha*CAST(elg_hedge AND (NOT (elg_water OR elg_ditch OR elg_wall OR woodland)) AS DOUBLE)) AS mpha_hedge_only"),
        F.expr("SUM(m/ha*CAST(elg_water AND woodland AS DOUBLE)) AS mpha_hedge_and_evast"),
    )
    .toPandas()
    .groupby("farm_type")
    .agg(["sum", "count", "median", "mean"])
    .reset_index()
    # Pivot
    .melt(
        id_vars="farm_type",
        var_name=["tmp", "metric"],
    )
    .assign(
        unit=lambda df: df["tmp"].str.split("_").str[0],
        usage=lambda df: df["tmp"].str.split("_").str[1:].str.join("_"),
    )
    .drop(columns=["tmp"])
    .pivot_table(
        values="value",
        index=["farm_type", "usage"],
        columns=["unit", "metric"],
    )
    .sort_index()
    # End Pivot
)


df.to_parquet(f_hedge_change)
pd.options.display.float_format = "{:,.3f}".format
df<|MERGE_RESOLUTION|>--- conflicted
+++ resolved
@@ -7,12 +7,8 @@
 # MAGIC
 # MAGIC **Updated April 2024:** Obi Thompson Sargoni
 # MAGIC
-<<<<<<< HEAD
-# MAGIC This notebook produces multiple datasets that detail what features intersect parcel boundaries. This information can be used to inform what actions parcels are eligible for, and the amount of parcel boundaries eligible for those actions.
-=======
 # MAGIC This notebook produces multiple datasets that detail what features intersect parcel boundaries. This information can be used to inform what actions
 # MAGIC parcels are eligible for, and the amount of parcel boundaries eligible for those actions.
->>>>>>> e4c38015
 # MAGIC
 # MAGIC ### Data
 # MAGIC - Parcels - November 2021 (ADAS) - Elm-Project
@@ -26,37 +22,8 @@
 # MAGIC - Wetland, linked to parcels by 'process_dataset' notebook
 # MAGIC
 # MAGIC ### Methodology
-<<<<<<< HEAD
-# MAGIC This notebook implements a 'splitting' method to classify sections of parcel boundaries based on the features they intersect. This method is implemented in Cell 10.
-# MAGIC
-# MAGIC The splitting method repeatedly intersects parcel boundaries with different features. The intersection between the boundary and the feature is returned as one set of geometries that are tagged as overlapping with this feature type. The non-intersecting sections of the boundary are tagged as not intersecting the features. By repeating this process the initial boundary geometry is split into different components that intersect different combinations of natural features (e.g. a section that intersects a wall and a hedge, a section that intersects just a waterbody).
-# MAGIC
-# MAGIC The intersections are based on a 2m ([Source](https://townsendcharteredsurveyors.co.uk/sustainable-farming-incentive-pilot-starting-2021-water-body-buffering-standard/)) buffer of the feature geometries which is why some boundary sections can intersect multiple features (we typically expect section of a boundary to be either intersected by a wall or hedge or waterbody).
-# MAGIC
-# MAGIC The notebook cells leading up to cell 10 preprocess features datasets to ensure geometries are cleaned, grouped into a single geometry per parcel ID, and joined together into a single spark dataframe.
-# MAGIC
-# MAGIC ### Intermediate Outputs
-# MAGIC > Table 1 - Parcel Adjacency. Outpath - 'sf_adj'
-# MAGIC > This table is produced by performing a distance base spatial join between the parcels dataset and itself, with a 12m distance threshold. This provides a lookup from each parcel to its nearby parcels.
-# MAGIC |id_parcel |    id_business |   id_parcel_adj|  id_business_adj|
-# MAGIC |---|---|---|---|
-# MAGIC |   |   |   |   |
-# MAGIC
-# MAGIC > Table 2 - Neighbouring Land Use. Outpath - 'sf_neighbour'
-# MAGIC > This table has the nearby geometries for each parcel.  These are geometries joined to parcels with a distance of 12m, they are unioned according to their land use.
-# MAGIC |id_parcel |    geometry_boundary | geometry_adj_diff_bus|  geometry_adj_same_bus|  geometry_water| geometry_ditch| geometry_wall|  geometry_hedge|
-# MAGIC |---|---|---|---|---|---|---|--|
-# MAGIC |   |   |   |   |   |   |   |  |
-# MAGIC
-# MAGIC > Table 3 - Boundary Section Use. Outpath - 'sf_boundary'
-# MAGIC > This table is the output from the boundary splitting methods. Each row is a section of the parcel boundary with boolean tags indicating which features this section intersects. elg_adj_diff_bus and elg_adj_same_bus differentiate between sections that boarder parcels belonging to the same business or not.
-# MAGIC |id_parcel| geometry_boundary|  elg_adj_diff_bus    |elg_adj_same_bus   |elg_water| elg_ditch|  elg_wall|   elg_hedge|
-# MAGIC |---|---|---|---|---|---|---|---|
-# MAGIC |   |   |   |   |   |   |   |   |
-=======
 # MAGIC This notebook implements a 'splitting' method to classify sections of parcel boundaries based on the features they intersect. This method is implemented
 # MAGIC in Cell 10.
->>>>>>> e4c38015
 # MAGIC
 # MAGIC The splitting method repeatedly intersects parcel boundaries with different features. The intersection between the boundary and the feature is returned
 # MAGIC as one set of geometries that are tagged as overlapping with this feature type. The non-intersecting sections of the boundary are tagged as not
@@ -117,13 +84,9 @@
 
 
 # DBTITLE 1,Parcel Adjacency
-<<<<<<< HEAD
-simplify = lambda col: F.expr(f"ST_SimplifyPreserveTopology(ST_Force_2D(ST_MakeValid({col})), 1) AS {col}")
-=======
 def simplify(col):
     return F.expr(f"ST_SimplifyPreserveTopology(ST_Force_2D(ST_MakeValid({col})), 1) AS {col}")
 
->>>>>>> e4c38015
 
 sdf_parcel = (
     spark.read.format("geoparquet")
@@ -195,13 +158,10 @@
     return F.expr(f"ST_MakeValid(ST_Union_Aggr(ST_SimplifyPreserveTopology(ST_PrecisionReduce(ST_Force_2D(ST_MakeValid({col})), 3), 1))) AS {col}")
 
 
-<<<<<<< HEAD
-=======
 def boundary(col):
     return F.expr(f"ST_MakeValid(ST_Force_2D(ST_PrecisionReduce(ST_SimplifyPreserveTopology(ST_Boundary({col}), 1), 3))) AS geometry_boundary")
 
 
->>>>>>> e4c38015
 sdf_adj_same = (
     spark.read.parquet(sf_adj)
     .withColumn("geometry_adj_same_bus", F.expr("ST_GeomFromWKB(geometry_adj)"))
@@ -483,15 +443,6 @@
 sdf_uptake = spark.read.parquet(sf_uptake)
 
 n_null_parcel_ids = (sdf_uptake.filter("(id_parcel is null)")).count()
-<<<<<<< HEAD
-n_null_boundary_categories = (
-    sdf_uptake.filter(
-        "(id_parcel is not null) and ((elg_adj_diff_bus is null) or (elg_adj_same_bus is null) or (elg_water is null) or (elg_ditch is null) or (elg_wall is null) or (elg_hedge is null))"
-    )
-).count()
-
-if (n_null_parcel_ids == n_null_boundary_categories == 0) == False:
-=======
 n_null_boundary_categories = sdf_uptake.filter(
     """
     (id_parcel is not null) and ((elg_adj_diff_bus is null)
@@ -504,7 +455,6 @@
 ).count()
 
 if not (n_null_parcel_ids == n_null_boundary_categories == 0):
->>>>>>> e4c38015
     msg = "Unexpected nulls in uptake dataset"
     raise ValueError(msg)
 
