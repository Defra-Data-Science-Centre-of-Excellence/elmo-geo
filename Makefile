clean:
	ruff clean
	py3clean .
	rm -r \
		.pytest_cache/ \
		build/ \
		*.egg-info \
		2> /dev/null || true
	clear

install:
	python -m pip install --upgrade pip setuptools wheel
	pip install -r requirements.txt

fmt:
	ruff check . --fix
	ruff format .

freeze:
	pip-compile -qU --all-extras

verify:
	ruff check .
	ruff format . --check
<<<<<<< HEAD
	pytest .
=======
	pytest . -m "not dbr"
>>>>>>> d417cc6e

verify_dbr:
	ruff check .
	ruff format . --check
	pip-compile -q --all-extras
<<<<<<< HEAD
	PYTHONDONTWRITEBYTECODE=1 pytest . -p no:cacheprovider
=======
	PYTHONDONTWRITEBYTECODE=1 pytest .
>>>>>>> d417cc6e
<|MERGE_RESOLUTION|>--- conflicted
+++ resolved
@@ -22,18 +22,10 @@
 verify:
 	ruff check .
 	ruff format . --check
-<<<<<<< HEAD
 	pytest .
-=======
-	pytest . -m "not dbr"
->>>>>>> d417cc6e
 
 verify_dbr:
 	ruff check .
 	ruff format . --check
 	pip-compile -q --all-extras
-<<<<<<< HEAD
-	PYTHONDONTWRITEBYTECODE=1 pytest . -p no:cacheprovider
-=======
-	PYTHONDONTWRITEBYTECODE=1 pytest .
->>>>>>> d417cc6e
+	PYTHONDONTWRITEBYTECODE=1 pytest .