--- conflicted
+++ resolved
@@ -13,10 +13,7 @@
 	python -m pip install --upgrade pip setuptools wheel
 	pip install -r requirements.txt
 	pipx install "ruff<0.2"
-<<<<<<< HEAD
 	pipx install pip-tools
-=======
->>>>>>> e4c38015
 
 fmt:
 	ruff check . --fix
