[project]
name = "elmo_geo"
version = "0.1"
description = "Environmental Land Management Geospatial Analysis"
readme = "README.md"
dependencies = [
    "apache-sedona==1.4.1",
    "contextily",
    "databricks-sdk<0.21",
    "folium",
    "geopandas",
    "mapclassify",
    "pandas",
    "pandera[geopandas,pyspark]",
    "pyarrow",
    "pyspark==3.3.2",
    "python-dotenv",
    "rich",
    "rioxarray",
    "seaborn",
]
requires-python = ">=3.10"

[tool.setuptools.packages.find]
exclude = ["tests"]

[project.optional-dependencies]
dev = [
    "pip-tools",
    "pytest",
    "ruff<0.2",
]
old = [
    "beautifulsoup4",
    "fiona",
    "osmnx",
    "osdatahub",
    "sentinelsat",
    "statsmodels",
]

[project.urls]
homepage = "https://github.com/Defra-Data-Science-Centre-of-Excellence/elmo-geo"


[build-system]
requires = ["setuptools>=64.0.0"]
build-backend = "setuptools.build_meta"



[tool.pytest.ini_options]
python_files = "tests/*.py"
markers = ["dbr: Requires databricks runtime"]


[tool.ruff]
line-length = 160
unsafe-fixes = false
builtins = ["spark", "dbutils", "sc", "display", "displayHTML"]

[tool.ruff.lint]
select = ["F", "E", "I"]
ignore = ["D203", "D212", "COM812", "ISC001"]  # Conflict

[tool.ruff.lint.per-file-ignores]
<<<<<<< HEAD
"**/__init__.py" = ["F401"]
# Issue: #78
"notebooks/analysis/*" = ["E402", "E501"]
"notebooks/awest/*" = ["E402", "E712", "E722", "E731", "E741", "F811", "F821", "F841"]
"notebooks/baresoil/*" = ["E402", "E501", "E731"]
"notebooks/boundary/*" = ["E402", "E501", "E712", "E731", "E741", "F811", "F821", "F823", "F841"]
"notebooks/habitats/*" = ["E402", "E501"]
"notebooks/historic/*" = ["E402", "E501", "E731", "E741"]
"notebooks/ingestion/*" = ["E402", "E501"]
"notebooks/plots/*" = ["E402", "E501", "F403", "F405", "F811"]
=======
"**/__init__.py" = ["F401"]
>>>>>>> ee55bfed
<|MERGE_RESOLUTION|>--- conflicted
+++ resolved
@@ -64,17 +64,4 @@
 ignore = ["D203", "D212", "COM812", "ISC001"]  # Conflict
 
 [tool.ruff.lint.per-file-ignores]
-<<<<<<< HEAD
-"**/__init__.py" = ["F401"]
-# Issue: #78
-"notebooks/analysis/*" = ["E402", "E501"]
-"notebooks/awest/*" = ["E402", "E712", "E722", "E731", "E741", "F811", "F821", "F841"]
-"notebooks/baresoil/*" = ["E402", "E501", "E731"]
-"notebooks/boundary/*" = ["E402", "E501", "E712", "E731", "E741", "F811", "F821", "F823", "F841"]
-"notebooks/habitats/*" = ["E402", "E501"]
-"notebooks/historic/*" = ["E402", "E501", "E731", "E741"]
-"notebooks/ingestion/*" = ["E402", "E501"]
-"notebooks/plots/*" = ["E402", "E501", "F403", "F405", "F811"]
-=======
-"**/__init__.py" = ["F401"]
->>>>>>> ee55bfed
+"**/__init__.py" = ["F401"]