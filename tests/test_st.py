import geopandas as gpd
import numpy as np
import pyspark.sql.functions as F
import pytest

<<<<<<< HEAD
from elmo_geo.etl.transformations import sjoin_parcel_proportion
=======
from elmo_geo.etl.transformations import sjoin_boundary_proportion, sjoin_parcel_proportion
>>>>>>> 33631cbf
from elmo_geo.io.convert import to_sdf
from elmo_geo.st.segmentise import segmentise_with_tolerance, st_udf
from elmo_geo.st.udf import st_union
from elmo_geo.utils.register import register


@pytest.mark.dbr
def test_to_sdf():
    """Test conversion to SparkDataFrame is successful"""
    register()
    test = "ST_AsText(geometry) = 'LINESTRING (0 0, 1 1)'"
    g = ["LineString(0 0, 1 1)"]
    gdf = gpd.GeoDataFrame(geometry=gpd.GeoSeries.from_wkt(g))
    sdf = to_sdf(gdf)
    all_true = sdf.selectExpr(f"{test} AS test").toPandas()["test"].all()
    assert all_true == 1


@pytest.mark.dbr
def test_st_union():
    """Tests the st_union function by checking that the union of
    the line strings 'LineString(0 0, 1 1)' and
    'LineString(1 1, 2 2)' is a the multilinestring
    'MULTILINESTRING ((0 0, 1 1), (1 1, 2 2))'.
    """
    register()
    test = "(ST_AsText(geometry) = 'MULTILINESTRING ((0 0, 1 1), (1 1, 2 2))') OR (ST_AsText(geometry) = 'MULTILINESTRING ((1 1, 2 2), (0 0, 1 1))')"
    s = ["LineString(0 0, 1 1)", "LineString(1 1, 2 2)"]
    gdf = gpd.GeoDataFrame({"key": [1, 1]}, geometry=gpd.GeoSeries.from_wkt(s))
    sdf = to_sdf(gdf)
    all_true = sdf.transform(st_union, ["key"]).selectExpr(f"{test} AS test").toPandas()["test"].all()
    assert all_true == 1


def prep_data(parcel_geoms: list[str], feature_geoms: list[str]) -> bool:
    ids = [str(i) for i in range(len(parcel_geoms))]
    gdf = gpd.GeoDataFrame({"id_parcel": ids}, geometry=gpd.GeoSeries.from_wkt(parcel_geoms))
    sdf_parcels = to_sdf(gdf)

    gdf = gpd.GeoDataFrame({"class": ["a"] * len(feature_geoms)}, geometry=gpd.GeoSeries.from_wkt(feature_geoms))
    sdf_features = to_sdf(gdf)

    return sdf_parcels, sdf_features


@pytest.mark.dbr
def test_sjoin_polygon_types():
    """Test single part parcel geometry intersecting with one single part feature."""
    register()
<<<<<<< HEAD
    parcel_geoms = ["Polygon((0 0, 0 1, 1 1, 1 0, 0 0))"]
    feature_geoms = ["LineString(0 1, 1 1)", "Polygon((0 0, 0 0.5, 0.5 0.5, 0.5 0, 0 0))"]
=======
    parcel_geoms = ["Polygon((0 0, 0 2, 2 2, 2 0, 0 0))"]
    feature_geoms = ["LineString(0 2, 2 2)", "Polygon((0 0, 0 1, 1 1, 1 0, 0 0))"]
>>>>>>> 33631cbf
    df = sjoin_parcel_proportion(
        *prep_data(parcel_geoms, feature_geoms),
        columns=["class"],
    )
    prop = df.loc[0, "proportion"]
    assert prop == 0.25


@pytest.mark.dbr
def test_sjoin_multipolygon_types():
    """Test multi-part parcel geometry intersecting with one single part feature."""
    register()
    parcel_geoms = ["MultiPolygon(((0 0, 0 2, 2 2, 2 0, 0 0)), ((3 3, 3 4, 4 4, 4 3, 3 3)))"]
    feature_geoms = ["LineString(0 2, 2 2)", "Polygon((0 0, 0 1, 1 1, 1 0, 0 0))"]

    df = sjoin_parcel_proportion(
        *prep_data(parcel_geoms, feature_geoms),
        columns=["class"],
    )
    prop = df.loc[0, "proportion"]
    assert prop == 0.2


@pytest.mark.dbr
def test_sjoin_multipolygon_types2():
    """Test multi-part parcel geometry intersecting with two single part features."""
    register()
    parcel_geoms = ["MultiPolygon(((0 0, 0 2, 2 2, 2 0, 0 0)), ((3 3, 3 4, 4 4, 4 3, 3 3)))"]
    feature_geoms = ["LineString(0 3, 3 3)", "Polygon((0 0, 0 1, 1 1, 1 0, 0 0))"]

    df = sjoin_parcel_proportion(
        *prep_data(parcel_geoms, feature_geoms),
        columns=["class"],
    )
    prop = df.loc[0, "proportion"]
    assert prop == 0.2


@pytest.mark.dbr
def test_sjoin_multipolygon_types3():
    """Test multi-part parcel geometry intersecting with overlapping
    single part and multi-part features."""
    register()
    parcel_geoms = ["MultiPolygon(((0 0, 0 2, 2 2, 2 0, 0 0)), ((3 3, 3 4, 4 4, 4 3, 3 3)))"]
    feature_geoms = ["LineString(0 3, 3 3)", "MultiPolygon(((0 0, 0 1, 1 1, 1 0, 0 0)), ((4 4, 4 5, 5 5, 5 4, 4 4)))"]

    df = sjoin_parcel_proportion(
        *prep_data(parcel_geoms, feature_geoms),
        columns=["class"],
    )
    prop = df.loc[0, "proportion"]
    assert prop == 0.2


@pytest.mark.dbr
def test_sjoin_multipolygon_types4():
    """Test multi-part parcel geometry intersecting with overlapping
    single part and multi-part features."""
    register()
    parcel_geoms = ["MultiPolygon(((0 0, 0 2, 2 2, 2 0, 0 0)), ((3 3, 3 4, 4 4, 4 3, 3 3)))"]
    feature_geoms = [
        "Polygon((1 0, 1 1, 2 1, 2 0, 1 0))",
        "Polygon((0 0, 0 1, 1 1, 1 0, 0 0))",
        "LineString(1 1, 2 2)",
        "MultiPolygon(((3 3, 3 4, 4 4, 4 3, 3 3)), ((4 4, 4 5, 5 5, 5 4, 4 4)))",
    ]

    df = sjoin_parcel_proportion(
        *prep_data(parcel_geoms, feature_geoms),
        columns=["class"],
    )
    prop = df.loc[0, "proportion"]
    assert prop == 0.6


@pytest.mark.dbr
def test_sjoin_boundary_segments():
    """Test multi-part parcel geometry intersecting with overlapping
    single part and multi-part features."""
    register()

    parcel_geoms = ["Polygon((0 0, 0 21, 21 21, 21 0, 0 0))"]
    feature_geoms = ["LineString(24 0, 24 21)"]

    sdf_parcels, sdf_features = prep_data(parcel_geoms, feature_geoms)
    sdf_boundaries = (
        sdf_parcels.withColumn("geometry", F.expr("ST_Boundary(geometry)"))
        .transform(st_udf, lambda g: segmentise_with_tolerance(g))
        .withColumn("geometry", F.expr("EXPLODE(ST_DUMP(geometry))"))
    )

    df = sjoin_boundary_proportion(
        sdf_boundaries,
        sdf_parcels,
        sdf_features,
        columns=["class"],
    ).toPandas()
    assert all(df["proportion_0m"] == 0)
    assert all(df["proportion_2m"] == 0)
    assert all(np.isclose(df["proportion_8m"].round(2), [0.24, 1, 0.24, 0]))
    assert all(np.isclose(df["proportion_12m"].round(2), [0.43, 1, 0.43, 0]))
    assert all(df["proportion_24m"] == 1)<|MERGE_RESOLUTION|>--- conflicted
+++ resolved
@@ -3,11 +3,7 @@
 import pyspark.sql.functions as F
 import pytest
 
-<<<<<<< HEAD
-from elmo_geo.etl.transformations import sjoin_parcel_proportion
-=======
 from elmo_geo.etl.transformations import sjoin_boundary_proportion, sjoin_parcel_proportion
->>>>>>> 33631cbf
 from elmo_geo.io.convert import to_sdf
 from elmo_geo.st.segmentise import segmentise_with_tolerance, st_udf
 from elmo_geo.st.udf import st_union
@@ -57,13 +53,8 @@
 def test_sjoin_polygon_types():
     """Test single part parcel geometry intersecting with one single part feature."""
     register()
-<<<<<<< HEAD
-    parcel_geoms = ["Polygon((0 0, 0 1, 1 1, 1 0, 0 0))"]
-    feature_geoms = ["LineString(0 1, 1 1)", "Polygon((0 0, 0 0.5, 0.5 0.5, 0.5 0, 0 0))"]
-=======
     parcel_geoms = ["Polygon((0 0, 0 2, 2 2, 2 0, 0 0))"]
     feature_geoms = ["LineString(0 2, 2 2)", "Polygon((0 0, 0 1, 1 1, 1 0, 0 0))"]
->>>>>>> 33631cbf
     df = sjoin_parcel_proportion(
         *prep_data(parcel_geoms, feature_geoms),
         columns=["class"],
