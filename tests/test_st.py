--- conflicted
+++ resolved
@@ -1,5 +1,3 @@
-from functools import partial
-
 import geopandas as gpd
 import numpy as np
 import pytest
@@ -11,8 +9,6 @@
 from elmo_geo.st.segmentise import segmentise_with_tolerance
 from elmo_geo.st.udf import st_udf, st_union
 from elmo_geo.utils.register import register
-
-test_register = partial(register, adaptive_partitions=False, shuffle_partitions=5, default_parallelism=5)
 
 
 @pytest.mark.dbr
@@ -180,10 +176,6 @@
         columns=["class"],
     ).toPandas()
 
-<<<<<<< HEAD
-    observed = df.iloc[:, 2:].values  # drop class, id_parcel
-    expected = [[0.0, 0.0, 0.047619, 0.238095, 0.428571, 1.0]]
-=======
     observed = df.set_index("id_boundary").loc[[0, 1, 2, 3]].iloc[:, 2:].values  # drop class, id_parcel
     expected = [
         [0.0, 0.0, 0.0, 0.0, 0.0, 1.0],
@@ -191,7 +183,6 @@
         [0.0, 0.0, 1.0, 1.0, 1.0, 1.0],
         [0.0, 0.0, 0.047619, 0.238095, 0.428571, 1.0],
     ]
->>>>>>> 6f6c66f9
     assert np.isclose(observed, expected, atol=1e-3).all()
 
 
@@ -203,27 +194,17 @@
     segment, the other is closer to a different boundary segment. This test checks that
     points are not double counted even when they overlap with multiple buffered boundary segments.
     """
-<<<<<<< HEAD
-    test_register()
-
-    parcel_geoms = ["Polygon((0 0, 0 21, 21 21, 21 0, 0 0))"]
-    feature_geoms = ["Point(22 10)", "Point(26 10)", "Point(26 0)", "Point(100 100)"]
-=======
     register(adaptive_partitions=False, shuffle_partitions=5, default_parallelism=5)
 
     parcel_geoms = ["Polygon((0 0, 0 20, 20 20, 20 0, 0 0))"]
     feature_geoms = ["Point(21 10)", "Point(25 10)", "Point(16 3)", "Point(100 100)"]
->>>>>>> 6f6c66f9
 
     sdf_parcels, sdf_features = prep_data(parcel_geoms, feature_geoms)
     sdf_boundaries = (
         sdf_parcels.withColumn("geometry", F.expr("ST_Boundary(geometry)"))
         .transform(st_udf, segmentise_with_tolerance)
         .withColumn("geometry", F.expr("EXPLODE(ST_DUMP(geometry))"))
-<<<<<<< HEAD
-=======
         .withColumn("m", F.expr("ST_Length(geometry)"))
->>>>>>> 6f6c66f9
         .withColumn("id_boundary", F.monotonically_increasing_id())
     )
 
