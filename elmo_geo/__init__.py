--- conflicted
+++ resolved
@@ -1,28 +1,4 @@
 """Functions for processing geospatial data using GeoVector cluster for ELMO"""
 
-<<<<<<< HEAD
-import subprocess
-
 from elmo_geo.utils.log import LOG
-from elmo_geo.utils.register import register
-
-requires = [
-    # "numpy",
-    "rich",
-    # "pandas",
-    # "shapely",
-    # "geopandas",
-    # "rasterio",
-    # "xarray",
-    # "dbruntime",
-    # "folium",
-    # "matplotlib",
-    # "mapclassify",
-    # "seaborn",
-]
-
-subprocess.run(["pip", "install"] + requires)
-=======
-from elmo_geo.utils.log import LOG
-from elmo_geo.utils.register import register
->>>>>>> 7fd9e7ca
+from elmo_geo.utils.register import register