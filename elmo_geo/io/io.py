import os
import shutil
import zipfile

from pyspark.sql.session import SparkSession

from elmo_geo import LOG
<<<<<<< HEAD
from elmo_geo.utils.dbr import spark
=======
>>>>>>> d5f240e0


def download_link(path: str) -> str:
    """Returns html for a download link
    Parameters:
        path: Path to the file to be downloaded, must be in the format `/dbfs/` not `dbfs:/`.
    Returns:
        html for a download link as a string to be shown using the displayHTML
            function: `displayHTML(download_link(path))`.
    Note:
        This copies the file to `FileStore` - you may want to clean up afterwards!
    """
    # filepath must be in the format `/dbfs/` not `dbfs:/`
    # Get filename
    filename = path.split("/")[-1]
    shutil.copyfile(path, f"/dbfs/FileStore/{filename}")
    # Construct download url
    url = (
        f"https://{spark.conf.get('spark.databricks.workspaceUrl')}/files/{filename}"
        f"?o={spark.conf.get('spark.databricks.clusterUsageTags.orgId')}"
    )
    # Return html snippet
    return f"<a href={url} target='_blank'>Download file: {filename}</a>"


def extract_file(from_path: str, to_path: str):
    """Extract a zipped file from FileStore to
    a chosen location
    Parameters:
        from_path: Path of the zip file
        to_path: Directory to move the unzipped file to
    """
    filename = from_path.split("/")[-1]
    from_parent = "/".join(from_path.split("/")[:-1])
    LOG.info(f"Moving {filename} from {from_parent} to {to_path}")
    shutil.move(from_path, to_path + filename)
    LOG.info(f"Extracting {filename}")
    with zipfile.ZipFile(to_path + filename, "r") as zip_ref:
        zip_ref.extractall(to_path)
    LOG.info("Deleting zip file")
    os.remove(to_path + filename)
    LOG.info("Done!")<|MERGE_RESOLUTION|>--- conflicted
+++ resolved
@@ -5,10 +5,7 @@
 from pyspark.sql.session import SparkSession
 
 from elmo_geo import LOG
-<<<<<<< HEAD
 from elmo_geo.utils.dbr import spark
-=======
->>>>>>> d5f240e0
 
 
 def download_link(path: str) -> str:
