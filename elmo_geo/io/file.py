import shutil
from functools import reduce
from glob import iglob
from pathlib import Path

import geopandas as gpd
import pandas as pd
from geopandas.io.arrow import _geopandas_to_arrow
from pyarrow.parquet import write_to_dataset
from pyspark.serializers import AutoBatchedSerializer, PickleSerializer
from pyspark.sql import functions as F

from elmo_geo.utils.dbr import spark
from elmo_geo.utils.log import LOG
from elmo_geo.utils.misc import dbfs
from elmo_geo.utils.types import DataFrame, GeoDataFrame, PandasDataFrame, SparkDataFrame

from .convert import to_gdf


class UnknownFileExtension(Exception):
    """Don't know how to read file with extension."""


def memsize_sdf(sdf: SparkDataFrame) -> int:
    "Collect the approximate in-memory size of a SparkDataFrame."
    rdd = sdf.rdd._reserialize(AutoBatchedSerializer(PickleSerializer()))
    JavaObj = rdd.ctx._jvm.org.apache.spark.mllib.api.python.SerDe.pythonToJava(rdd._jrdd, True)
    return spark._jvm.org.apache.spark.util.SizeEstimator.estimate(JavaObj)


def auto_repartition(
    sdf: SparkDataFrame,
    count_ratio: float = 1e-6,
    mem_ratio: float = 1 / 1024**2,
    thread_ratio: float = 1.5,
    jobs_cap: int = 100_000,
<<<<<<< HEAD
=======
    acceptance_ratio: float = 0.8,
>>>>>>> 19261ce0
) -> SparkDataFrame:
    """Auto repartitioning tool for SparkDataFrames.
    This uses row count, memory size, and number of JVMs to run tasks to chose the optimal partitioning.
    If the dataset is already repartitioned higher, this method doesn't coalesce those partitions.
    These default parameters have been experimentally chosen.

    Parameters:
<<<<<<< HEAD
=======
        sdf: dataframe to repartition.
>>>>>>> 19261ce0
        count_ratio: with default value attempts to repartition* every 1 million rows.
        mem_ratio: * every 1MiB.
        thread_ratio: * 1.5 tasks per thread.
        jobs_cap: limits the maximum number of jobs to fit within Spark's job limit.
<<<<<<< HEAD
    """
    partitioners = (
        round(sdf.rdd.countApprox(800, 0.8) * count_ratio),
        round(memsize_sdf(sdf) * mem_ratio),
        round(spark.sparkContext.defaultParallelism * thread_ratio),
    )
    partitions = int(min(max(partitioners), jobs_cap))
    if partitions <= sdf.rdd.getNumPartitions():
        return sdf
    else:
        return sdf.repartition(partitions)
=======
        acceptance_ratio: don't repartition unless it exceeds this ratio.
    """
    partitioners = (
        round(sdf.rdd.countApprox(1000, 0.8) * count_ratio),  # 1s wait or 80% accurate.
        round(memsize_sdf(sdf) * mem_ratio),
        round(spark.sparkContext.defaultParallelism * thread_ratio),
    )
    suggested_partitions = int(min(max(partitioners), jobs_cap))
    current_partitions = sdf.rdd.getNumPartition()
    ratio = abs(suggested_partitions - current_partitions) / current_partitions
    if acceptance_ratio < ratio:
        return sdf.repartition(suggested_partitions)
    else:
        return sdf
>>>>>>> 19261ce0


def load_sdf(path: str, **kwargs) -> SparkDataFrame:
    """Load SparkDataFrame from glob path.
    Automatically converts file api to spark api.
    And catches failure to coerce schemas for datasets with multiple datatypes (i.e. Float>Double or Timestamp_NTZ>Timestamp).
    """

    def read(f: str) -> SparkDataFrame:
        return spark.read.parquet(dbfs(f, True), **kwargs)

    def union(x: SparkDataFrame, y: SparkDataFrame) -> SparkDataFrame:
        return x.unionByName(y, allowMissingColumns=True)

    try:
        sdf = read(path)
    except Exception:  # TODO: pyspark.errors.AnalysisException, requires pyspark==3.4.1
        sdf = reduce(union, [read(f) for f in iglob(path + "*")])

    if "geometry" in sdf.columns:
        sdf = sdf.withColumn("geometry", F.expr("ST_SetSRID(ST_GeomFromWKB(geometry), 27700)"))
    return sdf.transform(auto_repartition)


def read_file(source_path: str, is_geo: bool, layer: int | str | None = None) -> PandasDataFrame | GeoDataFrame:
    path = Path(source_path)
    if is_geo:
        if path.suffix == ".parquet" or path.is_dir():
            df = gpd.read_parquet(path)
        else:
            layers = gpd.list_layers(path)["name"]
            if layer is None and 1 < len(layers):
                df = gpd.GeoDataFrame(pd.concat((gpd.read_file(path, layer=layer).assign(layer=layer) for layer in layers), ignore_index=True))
            else:
                df = gpd.read_file(path, layer=layer)
    else:
        if path.suffix == ".parquet" or path.is_dir():
            df = pd.read_parquet(path)
        elif path.suffix == ".csv":
            df = pd.read_csv(path)
        else:
            raise UnknownFileExtension()
    return df


def write_parquet(df: DataFrame, path: str, partition_cols: list[str] | None = None):
    """Write a DataFrame to parquet and partition.
    Takes in Spark, Pandas, or GeoPandas dataframe, remove any already written data, and writes a new dataframe.

    Parameters:
        df: Dataframe to be written as (geo)parquet.
        path: Output path to write the data into.
        partition_cols: Column to write the output as separate files.
    """
    if partition_cols is None:
        partition_cols = []

    def to_gpqs(df):
        "GeoPandas writer as partial function."
        table = _geopandas_to_arrow(to_gdf(df))
        write_to_dataset(table, path, partition_cols=partition_cols)
        return pd.DataFrame([])

    path = Path(path)
    if path.exists():
        LOG.warning(f"Replacing Dataset: {path}")
        if path.is_dir():
            shutil.rmtree(path)
        else:
            path.unlink()

    path.parent.mkdir(parents=True, exist_ok=True)

    if isinstance(df, SparkDataFrame):
        if "geometry" in df.columns:
            if partition_cols:
                df.withColumn("geometry", F.expr("ST_AsBinary(geometry)")).groupby(partition_cols).applyInPandas(to_gpqs, "col struct<>").collect()
            else:
                df.withColumn("geometry", F.expr("ST_AsBinary(geometry)")).transform(auto_repartition).mapInPandas(to_gpqs, "col struct<>").collect()
        else:
            if partition_cols:
                df.write.parquet(dbfs(str(path), True), partitionBy=partition_cols)
            else:
                df.transform(auto_repartition).write.parquet(dbfs(str(path), True))
    elif isinstance(df, GeoDataFrame):
        to_gpqs(df)
    elif isinstance(df, PandasDataFrame):
        df.to_parquet(path, partition_cols=partition_cols)
    else:
        raise TypeError(f"Expected Spark, GeoPandas or Pandas dataframe, received {type(df)}.")<|MERGE_RESOLUTION|>--- conflicted
+++ resolved
@@ -35,10 +35,7 @@
     mem_ratio: float = 1 / 1024**2,
     thread_ratio: float = 1.5,
     jobs_cap: int = 100_000,
-<<<<<<< HEAD
-=======
     acceptance_ratio: float = 0.8,
->>>>>>> 19261ce0
 ) -> SparkDataFrame:
     """Auto repartitioning tool for SparkDataFrames.
     This uses row count, memory size, and number of JVMs to run tasks to chose the optimal partitioning.
@@ -46,27 +43,11 @@
     These default parameters have been experimentally chosen.
 
     Parameters:
-<<<<<<< HEAD
-=======
         sdf: dataframe to repartition.
->>>>>>> 19261ce0
         count_ratio: with default value attempts to repartition* every 1 million rows.
         mem_ratio: * every 1MiB.
         thread_ratio: * 1.5 tasks per thread.
         jobs_cap: limits the maximum number of jobs to fit within Spark's job limit.
-<<<<<<< HEAD
-    """
-    partitioners = (
-        round(sdf.rdd.countApprox(800, 0.8) * count_ratio),
-        round(memsize_sdf(sdf) * mem_ratio),
-        round(spark.sparkContext.defaultParallelism * thread_ratio),
-    )
-    partitions = int(min(max(partitioners), jobs_cap))
-    if partitions <= sdf.rdd.getNumPartitions():
-        return sdf
-    else:
-        return sdf.repartition(partitions)
-=======
         acceptance_ratio: don't repartition unless it exceeds this ratio.
     """
     partitioners = (
@@ -81,7 +62,6 @@
         return sdf.repartition(suggested_partitions)
     else:
         return sdf
->>>>>>> 19261ce0
 
 
 def load_sdf(path: str, **kwargs) -> SparkDataFrame:
