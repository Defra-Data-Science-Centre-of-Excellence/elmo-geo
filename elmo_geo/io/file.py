--- conflicted
+++ resolved
@@ -92,11 +92,7 @@
 def read_file(source_path: str, is_geo: bool, layer: int | str | None = None, clean_geometry: bool = True) -> SparkDataFrame:
     path = Path(source_path)
     if is_geo:
-<<<<<<< HEAD
-        if (path.suffix == ".parquet" or path.is_dir()) and (path.suffix != ".gdb"):
-=======
         if path.suffix == ".parquet" or list(path.glob("*.parquet")):
->>>>>>> 8b78f17a
             df = gpd.read_parquet(path)
         else:
             layers = gpd.list_layers(path)["name"]
