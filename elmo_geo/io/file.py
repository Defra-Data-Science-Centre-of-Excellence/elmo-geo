--- conflicted
+++ resolved
@@ -102,7 +102,7 @@
                 df = gpd.GeoDataFrame(pd.concat((gpd.read_file(path, layer=layer, use_arrow=True).assign(layer=layer) for layer in layers), ignore_index=True))
             else:
                 df = gpd.read_file(path, layer=layer, use_arrow=True)
-        df = to_sdf(df)
+        df = to_sdf(df.to_crs(27700))
     else:
         if path.suffix == ".parquet" or list(path.glob("*.parquet")):
             df = spark.read.parquet(dbfs(str(path), True))
@@ -110,17 +110,11 @@
             df = spark.createDataFrame(pd.read_csv(path))
         else:
             raise UnknownFileExtension()
-<<<<<<< HEAD
-    if is_geo and clean_geometry:
-        df = df.withColumn("geometry", load_geometry(encoding_fn="", subdivide=True))
-=======
-    df = to_sdf(df.to_crs(27700)) if is_geo else spark.createDataFrame(df)
     if is_geo:
         if subdivide:
             df = df.withColumn("geometry", F.expr("ST_SubDivideExplode(geometry, 256)"))
         if clean_geometry:
             df = df.transform(st_clean)
->>>>>>> c7947646
     return df
 
 
