--- conflicted
+++ resolved
@@ -7,16 +7,10 @@
 2. Download specific tags and bounds using Overpass API
   - Try: [tag finder](https://tagfinder.osm.ch/)
 """  # noqa:E501
-<<<<<<< HEAD
-import osmnx  # noqa:F401
-
-from elmo_geo.io.datasets import append_to_catalogue
-=======
 
 import osmnx  # noqa:F401
 
 # from elmo_geo.io.datasets import append_to_catalogue
->>>>>>> fce760ca
 from elmo_geo.io.file import convert_file
 from elmo_geo.utils.misc import sh_run
 from elmo_geo.utils.settings import FOLDER_STG
@@ -26,18 +20,6 @@
     f_in, f_out = f"{FOLDER_STG}/{name}.osm.pbf", f"{FOLDER_STG}/{name}.parquet"
     sh_run(f"wget {url} -O {f_in}")
     convert_file(f_in, f_out)
-<<<<<<< HEAD
-    append_to_catalogue(
-        {
-            name: {
-                "url": url,
-                "filepath_tmp": f_in,
-                "filepath": f_out,
-                "function": "ingest_osm_pbf",
-            }
-        }
-    )
-=======
     # append_to_catalogue(
     #     {
     #         name: {
@@ -48,7 +30,6 @@
     #         }
     #     }
     # )
->>>>>>> fce760ca
 
 
 def ingest_osm_overpass(place, tags, name):
