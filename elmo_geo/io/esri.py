"""REST API servers designed by ESRI

Used to ingest data from sources like Natural England and Office of National Statistics.
"""
<<<<<<< HEAD
from datetime import date

import esridump  # noqa:F401
import requests

from elmo_geo.io.datasets import append_to_catalogue
=======

from datetime import date

import esridump  # noqa:F401
import requests

# from elmo_geo.io.datasets import append_to_catalogue
>>>>>>> fce760ca
from elmo_geo.io.file import convert_file
from elmo_geo.utils.misc import sh_run
from elmo_geo.utils.settings import FOLDER_STG


def get_esri_name(url):
    if "JJzESW51TqeY9uat" in url:
        source = "ne"
    elif "ESMARspQHYMw9BZ9" in url:
        source = "ons"
    dataset = url.split("/services/")[1].split("/FeatureServer")[0]
    isodate = (
        date.fromtimestamp(
            esridump.EsriDumper(url).get_metadata()["editingInfo"]["dataLastEditDate"] / 1000
        )
        .isoformat()
        .replace("-", "_")
    )
    return f"{source}-{dataset}-{isodate}"


def ingest_esri(url, name=None):
    """Download and Convert data stored on an ESRI server"""
    if name is None:
        name = get_esri_name(url)
    f_in, f_out = FOLDER_STG + f"/{name}.geojson", FOLDER_STG + f"/{name}.parquet"
    sh_run(f"esri2geojson '{url}' '{f_in}'")
    convert_file(f_in, f_out)
<<<<<<< HEAD
    append_to_catalogue(
        {
            name: {
                "url": url,
                "filepath_tmp": f_in,
                "filepath": f_out,
                "function": "ingest_esri",
            }
        }
    )
=======
    # append_to_catalogue(
    #     {
    #         name: {
    #             "url": url,
    #             "filepath_tmp": f_in,
    #             "filepath": f_out,
    #             "function": "ingest_esri",
    #         }
    #     }
    # )
>>>>>>> fce760ca


def esri_datasets(url):
    """get a dict containing all avaiable datasets"""
    r = requests.get(url + "?pjson").json()
    return dict(
        sorted(
            {
                d["name"]: {
                    "url": d["url"],
                    "function": "get_esri",
                }
                for d in r["services"]
            }.items()
        )
    )


def search_datasets(pattern, datasets):
    """Filter dictionary for keys that contain the pattern"""
    return {k: v for k, v in datasets.items() if pattern in k.lower()}<|MERGE_RESOLUTION|>--- conflicted
+++ resolved
@@ -2,14 +2,6 @@
 
 Used to ingest data from sources like Natural England and Office of National Statistics.
 """
-<<<<<<< HEAD
-from datetime import date
-
-import esridump  # noqa:F401
-import requests
-
-from elmo_geo.io.datasets import append_to_catalogue
-=======
 
 from datetime import date
 
@@ -17,7 +9,6 @@
 import requests
 
 # from elmo_geo.io.datasets import append_to_catalogue
->>>>>>> fce760ca
 from elmo_geo.io.file import convert_file
 from elmo_geo.utils.misc import sh_run
 from elmo_geo.utils.settings import FOLDER_STG
@@ -46,18 +37,6 @@
     f_in, f_out = FOLDER_STG + f"/{name}.geojson", FOLDER_STG + f"/{name}.parquet"
     sh_run(f"esri2geojson '{url}' '{f_in}'")
     convert_file(f_in, f_out)
-<<<<<<< HEAD
-    append_to_catalogue(
-        {
-            name: {
-                "url": url,
-                "filepath_tmp": f_in,
-                "filepath": f_out,
-                "function": "ingest_esri",
-            }
-        }
-    )
-=======
     # append_to_catalogue(
     #     {
     #         name: {
@@ -68,7 +47,6 @@
     #         }
     #     }
     # )
->>>>>>> fce760ca
 
 
 def esri_datasets(url):
