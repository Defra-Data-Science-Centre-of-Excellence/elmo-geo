--- conflicted
+++ resolved
@@ -127,11 +127,7 @@
 def partition_geoparquet(f_in, f_out, columns):
     LOG.info(f"Partition: {f_in}, {f_out}")
     sdf = spark.read.parquet(dbfs(f_in, True)).withColumn("fid", F.monotonically_increasing_id())
-<<<<<<< HEAD
-    sdf.write.format("noop").mode("overwrite").save()  # miid bug
-=======
     sdf.write.format("noop").mode("overwrite").save()  # miid bug #
->>>>>>> 12a7d82d
     return (
         sdf.withColumnsRenamed(columns)
         .withColumn("geometry", load_geometry())
@@ -143,28 +139,15 @@
 
 def convert(dataset):
     name = dataset["name"]
-<<<<<<< HEAD
-    columns = dataset.get("columns", {})
-    LOG.info(f"Converting: {name}")
-
-    if "uri" in dataset:  # to remove with new catalogue
-=======
     columns = dataset.get("columns", {})  # rename columns, but don't drop any
     LOG.info(f"Converting: {name}")
 
     if hasattr(dataset, "uri"):
->>>>>>> 12a7d82d
         dataset["bronze"] = dataset["uri"]
         dataset.pop("uri")
 
     f_raw = dataset["bronze"]
     f_tmp = f"/dbfs/tmp/{name}.parquet" if not f_raw.endswith(".parquet") else f_raw
-<<<<<<< HEAD
-    f_out = dataset.get("silver", f"{SILVER}/{name}.parquet")  # for restricted data
-
-    if not os.path.exists(f_tmp):
-        convert_dataset(f_raw, f_tmp)
-=======
     f_out = f"{SILVER}/{name}.parquet"
 
     # Download
@@ -176,7 +159,6 @@
         convert_dataset(f_raw, f_tmp)
 
     # Partition
->>>>>>> 12a7d82d
     if not os.path.exists(f_out):
         partition_geoparquet(f_tmp, f_out, columns)
 
