--- conflicted
+++ resolved
@@ -5,12 +5,8 @@
 
 from fiona import listlayers
 from fiona.errors import DriverError
-<<<<<<< HEAD
-from pyspark.sql import functions as F, types as T
-=======
 from pyspark.sql import functions as F
 from pyspark.sql import types as T
->>>>>>> 50875559
 
 from elmo_geo import LOG
 from elmo_geo.io.file import to_parquet
@@ -130,17 +126,10 @@
         ogr_to_geoparquet(f0, f1, layer)
 
 
-<<<<<<< HEAD
-def merge_data_type(column):
-    """Cast data types to a more flexible alternative
-    Data Types: https://spark.apache.org/docs/latest/api/python/reference/pyspark.sql/data_types.html
-    Casting DecimalType to DoubleType as decimal is not considered a numeric value in Pandas.
-=======
 def cast_to_project_data_type(column):
     """Cast certain data types for compatibility across project operations.
     Data Types: https://spark.apache.org/docs/latest/api/python/reference/pyspark.sql/data_types.html
     Casting DecimalType to DoubleType because DecimalType is not considered a numeric value in Pandas.
->>>>>>> 50875559
     """
     dtype_map = {
         T.DecimalType: T.DoubleType(),
@@ -149,13 +138,8 @@
     return F.col(column.name).cast(dtype).alias(column.name)
 
 
-<<<<<<< HEAD
-def merge_data_types(sdf: SparkDataFrame) -> SparkDataFrame:
-    return sdf.select([merge_data_type(column) for column in sdf.schema])
-=======
 def cast_to_project_data_types(sdf: SparkDataFrame) -> SparkDataFrame:
     return sdf.select([cast_to_project_data_type(column) for column in sdf.schema])
->>>>>>> 50875559
 
 
 def partition_geoparquet(f_in: str, f_out: str, columns: dict) -> SparkDataFrame:
@@ -165,11 +149,7 @@
     sdf.write.format("noop").mode("overwrite").save()  # miid bug
     return (
         sdf.withColumnsRenamed(columns)
-<<<<<<< HEAD
-        .transform(merge_data_types)
-=======
         .transform(cast_to_project_data_types)
->>>>>>> 50875559
         .withColumn("geometry", load_geometry())
         .withColumn("geometry", F.expr("EXPLODE(ST_Dump(geometry))"))
         .transform(sindex, method="BNG", resolution="10km", index_fn="chipped_index")
