import os
import subprocess
from datetime import datetime
from glob import iglob

from fiona import listlayers
from fiona.errors import DriverError
from pyspark.sql import functions as F

from elmo_geo import LOG
from elmo_geo.io.file import to_parquet
from elmo_geo.st.geometry import load_geometry
from elmo_geo.st.index import sindex
from elmo_geo.utils.dbr import spark
from elmo_geo.utils.misc import dbfs, snake_case
from elmo_geo.utils.settings import SILVER
from elmo_geo.utils.types import (
    BaseGeometry,
    DataFrame,
    GeoDataFrame,
    Geometry,
    GeoSeries,
    PandasDataFrame,
    SedonaType,
    SparkDataFrame,
    Union,
)


def to_gdf(
    x: Union[DataFrame, Geometry],
    column: str = "geometry",
    crs: Union[int, str] = 27700,
) -> GeoDataFrame:
    """Convert anything-ish to GeoDataFrame"""
    if isinstance(x, GeoDataFrame):
        gdf = x
    elif isinstance(x, SparkDataFrame):
        for c in x.schema:
            if isinstance(c.dataType, SedonaType):
                x = x.withColumn(c.name, F.expr(f"ST_AsBinary({c.name})"))
        gdf = to_gdf(x.toPandas(), column, crs)
    elif isinstance(x, PandasDataFrame):
        gdf = GeoDataFrame(
            x,
            geometry=GeoSeries.from_wkb(x[column], crs=crs),
            crs=crs,
        )
    elif isinstance(x, GeoSeries):
        gdf = GeoDataFrame(geometry=x, crs=crs)
    elif isinstance(x, BaseGeometry):
        gdf = GeoDataFrame(geometry=GeoSeries(x), crs=crs)
    else:
        raise TypeError(f"Unknown type: {type(x)}")
    return gdf


def to_sdf(
    x: Union[DataFrame, Geometry],
    column: str = "geometry",
    crs: Union[int, str] = 27700,
) -> SparkDataFrame:
    """Convert anything-ish to SparkDataFrame"""
    if isinstance(x, SparkDataFrame):
        sdf = x
    elif isinstance(x, Geometry):
        # GeoDataFrames and base geometries
        sdf = to_sdf(to_gdf(x, column, crs).to_wkb(), column, crs)
    elif isinstance(x, PandasDataFrame):
        sdf = spark.createDataFrame(x).withColumn(column, F.expr(f"ST_GeomFromWKB({column})"))
    else:
        raise TypeError(f"Unknown type: {type(x)}")
    return sdf


def list_layers(f: str) -> list[str]:
    try:
        layers = listlayers(f)
    except DriverError:
        layers = []
    return layers


def list_files(f: str) -> list[str]:
    for f1 in iglob(f + "**", recursive=True):
        if os.path.isfile(f1):
            yield f1


def get_to_convert(f: str) -> list[tuple[str, str, str]]:
    if os.path.isfile(f):
        for layer in list_layers(f):
            name = f"layer={snake_case(layer)}"
            yield f, name, layer
    else:
        f = f if f.endswith("/") else f + "/"
        for f1 in list_files(f):
            for layer in list_layers(f1):
                name = f"file={snake_case(f1.replace(f, '').split('.')[0])}/layer={snake_case(layer)}"
                yield f1, name, layer


def ogr_to_geoparquet(f_in, f_out, layer):
    os.makedirs("/".join(f_out.split("/")[:-1]), exist_ok=True)
    out = subprocess.run(
        f"""
        export CONDA_DIR=/databricks/miniconda
        export TMPDIR=/tmp
        export OGR_GEOMETRY_ACCEPT_UNCLOSED_RING=NO
        export PROJ_LIB=$CONDA_DIR/share/proj
        $CONDA_DIR/bin/ogr2ogr -t_srs EPSG:27700 -f Parquet {f_out} {f_in} {layer}
    """,
        capture_output=True,
        text=True,
        shell=True,
    )
    LOG.info(out.__repr__())
    return out


def convert_dataset(f_in, f_out):
    for f0, part, layer in get_to_convert(f_in):
        f1 = f"{f_out}/{part}"
        ogr_to_geoparquet(f0, f1, layer)


def partition_geoparquet(f_in, f_out, columns):
    LOG.info(f"Partition: {f_in}, {f_out}")
    sdf = spark.read.parquet(dbfs(f_in, True)).withColumn("fid", F.monotonically_increasing_id())
    sdf.write.format("noop").mode("overwrite").save()  # miid bug
    return (
        sdf.withColumnsRenamed(columns)
        .withColumn("geometry", load_geometry())
        .withColumn("geometry", F.expr("EXPLODE(ST_Dump(geometry))"))
        .transform(sindex, method="BNG", resolution="10km", index_fn="chipped_index")
        .transform(to_parquet, f_out)
    )


def convert(dataset):
    name = dataset["name"]
    columns = dataset.get("columns", {})
    LOG.info(f"Converting: {name}")

<<<<<<< HEAD
    if "uri" in dataset:  # to remove with new catalogue
        dataset["bronze"] = dataset["uri"]
        dataset.pop("uri")

    f_raw = dataset["bronze"]
    f_tmp = f"/dbfs/tmp/{name}.parquet" if not f_raw.endswith(".parquet") else f_raw
    f_out = dataset.get("silver", f"{SILVER}/{name}.parquet")  # for restricted data

    if not os.path.exists(f_tmp):
        convert_dataset(f_raw, f_tmp)
=======
    f_raw = dataset["bronze"]
    f_tmp = f"/dbfs/tmp/{name}.parquet" if not f_raw.endswith(".parquet") else f_raw
    f_out = f"{SILVER}/{name}.parquet"

    # Convert
    if not os.path.exists(f_tmp):
        convert_dataset(f_raw, f_tmp)

    # Partition
>>>>>>> e589b6e3
    if not os.path.exists(f_out):
        partition_geoparquet(f_tmp, f_out, columns)

    dataset["silver"] = f_out
    dataset["tasks"]["convert"] = datetime.today().strftime("%Y_%m_%d")
    return dataset<|MERGE_RESOLUTION|>--- conflicted
+++ resolved
@@ -142,18 +142,6 @@
     columns = dataset.get("columns", {})
     LOG.info(f"Converting: {name}")
 
-<<<<<<< HEAD
-    if "uri" in dataset:  # to remove with new catalogue
-        dataset["bronze"] = dataset["uri"]
-        dataset.pop("uri")
-
-    f_raw = dataset["bronze"]
-    f_tmp = f"/dbfs/tmp/{name}.parquet" if not f_raw.endswith(".parquet") else f_raw
-    f_out = dataset.get("silver", f"{SILVER}/{name}.parquet")  # for restricted data
-
-    if not os.path.exists(f_tmp):
-        convert_dataset(f_raw, f_tmp)
-=======
     f_raw = dataset["bronze"]
     f_tmp = f"/dbfs/tmp/{name}.parquet" if not f_raw.endswith(".parquet") else f_raw
     f_out = f"{SILVER}/{name}.parquet"
@@ -163,7 +151,6 @@
         convert_dataset(f_raw, f_tmp)
 
     # Partition
->>>>>>> e589b6e3
     if not os.path.exists(f_out):
         partition_geoparquet(f_tmp, f_out, columns)
 
