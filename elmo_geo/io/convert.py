<<<<<<< HEAD
import os
import subprocess
from datetime import datetime
from glob import iglob

import geopandas as gpd
=======
>>>>>>> b88d5088
from pyspark.sql import functions as F

from elmo_geo.utils.dbr import spark
from elmo_geo.utils.types import (
    BaseGeometry,
    DataFrame,
    GeoDataFrame,
    Geometry,
    GeoSeries,
    PandasDataFrame,
    SedonaType,
    SparkDataFrame,
    Union,
)


def to_gdf(
    x: Union[DataFrame, Geometry],
    column: str = "geometry",
    crs: Union[int, str] = 27700,
) -> GeoDataFrame:
    """Convert anything-ish to GeoDataFrame"""
    if isinstance(x, GeoDataFrame):
        gdf = x.set_geometry(column)
    elif isinstance(x, SparkDataFrame):
        for c in x.schema:
            if isinstance(c.dataType, SedonaType):
                x = x.withColumn(c.name, F.expr(f"ST_AsBinary({c.name})"))
        gdf = to_gdf(x.toPandas(), column, crs)
    elif isinstance(x, PandasDataFrame):
        gdf = GeoDataFrame(x, geometry=GeoSeries.from_wkb(x[column]))
    elif isinstance(x, GeoSeries):
        gdf = x.to_frame(name=column)
    elif isinstance(x, BaseGeometry):
        gdf = GeoSeries(x).to_frame(name=column)
    else:
        raise TypeError(f"Unknown type: {type(x)}")
    return gdf.set_crs(crs, allow_override=True)


def to_sdf(
    x: Union[DataFrame, Geometry],
    column: str = "geometry",
    crs: Union[int, str] = 27700,
) -> SparkDataFrame:
    """Convert anything-ish to SparkDataFrame"""
    if isinstance(x, SparkDataFrame):
        sdf = x
    elif isinstance(x, Geometry):
        # GeoDataFrames and base geometries
        sdf = to_sdf(to_gdf(x, column, crs).to_wkb(), column, crs)
    elif isinstance(x, PandasDataFrame):
        sdf = spark.createDataFrame(x).withColumn(column, F.expr(f"ST_GeomFromWKB({column})"))
    else:
        raise TypeError(f"Unknown type: {type(x)}")
<<<<<<< HEAD
    return sdf


def list_layers(f: str) -> list[str]:
    """List layers, but don't fail, instead return an empty list"""
    try:
        layers = gpd.list_layers(f)["name"].tolist()
    except Exception:
        layers = []
    return layers


def list_files(f: str) -> list[str]:
    """List all the files in a directory
    similar to os.walk, but yielding full paths"""
    for f1 in iglob(f + "**", recursive=True):
        if os.path.isfile(f1):
            yield f1


def get_to_convert(f: str) -> list[tuple[str, str, str]]:
    """Get all the ogr readable files and their layers in a folder"""
    if os.path.isfile(f):
        for layer in list_layers(f):
            name = f"layer={snake_case(layer)}"
            yield f, name, layer
    else:
        f = f if f.endswith("/") else f + "/"
        for f1 in list_files(f):
            for layer in list_layers(f1):
                name = f"file={snake_case(f1.replace(f, '').split('.')[0])}/layer={snake_case(layer)}"
                yield f1, name, layer


def ogr_to_geoparquet(f_in: str, f_out: str, layer: str):
    """Convert a vector file's layer into a (Geo)Parquet file using gdal>3.5 ogr2ogr"""
    os.makedirs("/".join(f_out.split("/")[:-1]), exist_ok=True)
    out = subprocess.run(
        f"""
        export CONDA_DIR=/databricks/miniconda
        export TMPDIR=/tmp
        export OGR_GEOMETRY_ACCEPT_UNCLOSED_RING=NO
        export PROJ_LIB=$CONDA_DIR/share/proj
        $CONDA_DIR/bin/ogr2ogr -t_srs EPSG:27700 -f Parquet {f_out} {f_in} {layer}
    """,
        capture_output=True,
        text=True,
        shell=True,
    )
    LOG.info(out.__repr__())


def convert_dataset(f_in: str, f_out: str):
    """Convert a folder of vector files and all their layers into a parquet dataset"""
    for f0, part, layer in get_to_convert(f_in):
        f1 = f"{f_out}/{part}"
        ogr_to_geoparquet(f0, f1, layer)


def cast_to_project_data_type(column):
    """Cast certain data types for compatibility across project operations.
    Data Types: https://spark.apache.org/docs/latest/api/python/reference/pyspark.sql/data_types.html
    Casting DecimalType to DoubleType because DecimalType is not considered a numeric value in Pandas.
    """
    dtype_map = {
        T.DecimalType: T.DoubleType(),
    }
    dtype = dtype_map.get(type(column.dataType), column.dataType)
    return F.col(column.name).cast(dtype).alias(column.name)


def cast_to_project_data_types(sdf: SparkDataFrame) -> SparkDataFrame:
    return sdf.select([cast_to_project_data_type(column) for column in sdf.schema])


def partition_geoparquet(f_in: str, f_out: str, columns: dict) -> SparkDataFrame:
    """Repartition vector dataset in parquet format using the chipping method at 10km"""
    LOG.info(f"Partition: {f_in}, {f_out}")
    sdf = spark.read.parquet(dbfs(f_in, True)).withColumn("fid", F.monotonically_increasing_id())
    sdf.write.format("noop").mode("overwrite").save()  # miid bug
    return (
        sdf.withColumnsRenamed(columns)
        .transform(cast_to_project_data_types)
        .withColumn("geometry", load_geometry())
        .withColumn("geometry", F.expr("EXPLODE(ST_Dump(geometry))"))
        .transform(sindex, method="BNG", resolution="10km", index_fn="chipped_index")
        .transform(to_parquet, f_out)
    )


def convert(dataset: dict) -> dict:
    """Convert a bronze vector dataset into silver
    Will recursively find files in the bronze area, and all their layers, these are columns in a SparkDataFrame.
    This method also chips the dataset into 10km grid (~3,000 paritions).
    The resulting parquet will be partitioned by file, layer, and sindex.
    `silver/source-dataset-version.parquet/file={}/layer={}/sindex={}.parquet`
    """
    name = dataset["name"]
    columns = dataset.get("columns", {})
    LOG.info(f"Converting: {name}")

    f_raw = dataset["bronze"]
    f_tmp = f"/dbfs/tmp/{name}.parquet" if (not f_raw.endswith(".parquet") and "/format_GEOPARQUET_" not in f_raw) else f_raw
    f_out = dataset.get("silver", f"{SILVER}/{name}.parquet")  # pre-existing silver is to be used for restricted data

    if not os.path.exists(f_out):
        if not os.path.exists(f_tmp):
            convert_dataset(f_raw, f_tmp)
        partition_geoparquet(f_tmp, f_out, columns)

    dataset["silver"] = f_out
    dataset["tasks"]["convert"] = datetime.today().strftime("%Y_%m_%d")
    return dataset
=======
    return sdf
>>>>>>> b88d5088
<|MERGE_RESOLUTION|>--- conflicted
+++ resolved
@@ -1,12 +1,3 @@
-<<<<<<< HEAD
-import os
-import subprocess
-from datetime import datetime
-from glob import iglob
-
-import geopandas as gpd
-=======
->>>>>>> b88d5088
 from pyspark.sql import functions as F
 
 from elmo_geo.utils.dbr import spark
@@ -62,120 +53,4 @@
         sdf = spark.createDataFrame(x).withColumn(column, F.expr(f"ST_GeomFromWKB({column})"))
     else:
         raise TypeError(f"Unknown type: {type(x)}")
-<<<<<<< HEAD
-    return sdf
-
-
-def list_layers(f: str) -> list[str]:
-    """List layers, but don't fail, instead return an empty list"""
-    try:
-        layers = gpd.list_layers(f)["name"].tolist()
-    except Exception:
-        layers = []
-    return layers
-
-
-def list_files(f: str) -> list[str]:
-    """List all the files in a directory
-    similar to os.walk, but yielding full paths"""
-    for f1 in iglob(f + "**", recursive=True):
-        if os.path.isfile(f1):
-            yield f1
-
-
-def get_to_convert(f: str) -> list[tuple[str, str, str]]:
-    """Get all the ogr readable files and their layers in a folder"""
-    if os.path.isfile(f):
-        for layer in list_layers(f):
-            name = f"layer={snake_case(layer)}"
-            yield f, name, layer
-    else:
-        f = f if f.endswith("/") else f + "/"
-        for f1 in list_files(f):
-            for layer in list_layers(f1):
-                name = f"file={snake_case(f1.replace(f, '').split('.')[0])}/layer={snake_case(layer)}"
-                yield f1, name, layer
-
-
-def ogr_to_geoparquet(f_in: str, f_out: str, layer: str):
-    """Convert a vector file's layer into a (Geo)Parquet file using gdal>3.5 ogr2ogr"""
-    os.makedirs("/".join(f_out.split("/")[:-1]), exist_ok=True)
-    out = subprocess.run(
-        f"""
-        export CONDA_DIR=/databricks/miniconda
-        export TMPDIR=/tmp
-        export OGR_GEOMETRY_ACCEPT_UNCLOSED_RING=NO
-        export PROJ_LIB=$CONDA_DIR/share/proj
-        $CONDA_DIR/bin/ogr2ogr -t_srs EPSG:27700 -f Parquet {f_out} {f_in} {layer}
-    """,
-        capture_output=True,
-        text=True,
-        shell=True,
-    )
-    LOG.info(out.__repr__())
-
-
-def convert_dataset(f_in: str, f_out: str):
-    """Convert a folder of vector files and all their layers into a parquet dataset"""
-    for f0, part, layer in get_to_convert(f_in):
-        f1 = f"{f_out}/{part}"
-        ogr_to_geoparquet(f0, f1, layer)
-
-
-def cast_to_project_data_type(column):
-    """Cast certain data types for compatibility across project operations.
-    Data Types: https://spark.apache.org/docs/latest/api/python/reference/pyspark.sql/data_types.html
-    Casting DecimalType to DoubleType because DecimalType is not considered a numeric value in Pandas.
-    """
-    dtype_map = {
-        T.DecimalType: T.DoubleType(),
-    }
-    dtype = dtype_map.get(type(column.dataType), column.dataType)
-    return F.col(column.name).cast(dtype).alias(column.name)
-
-
-def cast_to_project_data_types(sdf: SparkDataFrame) -> SparkDataFrame:
-    return sdf.select([cast_to_project_data_type(column) for column in sdf.schema])
-
-
-def partition_geoparquet(f_in: str, f_out: str, columns: dict) -> SparkDataFrame:
-    """Repartition vector dataset in parquet format using the chipping method at 10km"""
-    LOG.info(f"Partition: {f_in}, {f_out}")
-    sdf = spark.read.parquet(dbfs(f_in, True)).withColumn("fid", F.monotonically_increasing_id())
-    sdf.write.format("noop").mode("overwrite").save()  # miid bug
-    return (
-        sdf.withColumnsRenamed(columns)
-        .transform(cast_to_project_data_types)
-        .withColumn("geometry", load_geometry())
-        .withColumn("geometry", F.expr("EXPLODE(ST_Dump(geometry))"))
-        .transform(sindex, method="BNG", resolution="10km", index_fn="chipped_index")
-        .transform(to_parquet, f_out)
-    )
-
-
-def convert(dataset: dict) -> dict:
-    """Convert a bronze vector dataset into silver
-    Will recursively find files in the bronze area, and all their layers, these are columns in a SparkDataFrame.
-    This method also chips the dataset into 10km grid (~3,000 paritions).
-    The resulting parquet will be partitioned by file, layer, and sindex.
-    `silver/source-dataset-version.parquet/file={}/layer={}/sindex={}.parquet`
-    """
-    name = dataset["name"]
-    columns = dataset.get("columns", {})
-    LOG.info(f"Converting: {name}")
-
-    f_raw = dataset["bronze"]
-    f_tmp = f"/dbfs/tmp/{name}.parquet" if (not f_raw.endswith(".parquet") and "/format_GEOPARQUET_" not in f_raw) else f_raw
-    f_out = dataset.get("silver", f"{SILVER}/{name}.parquet")  # pre-existing silver is to be used for restricted data
-
-    if not os.path.exists(f_out):
-        if not os.path.exists(f_tmp):
-            convert_dataset(f_raw, f_tmp)
-        partition_geoparquet(f_tmp, f_out, columns)
-
-    dataset["silver"] = f_out
-    dataset["tasks"]["convert"] = datetime.today().strftime("%Y_%m_%d")
-    return dataset
-=======
-    return sdf
->>>>>>> b88d5088
+    return sdf