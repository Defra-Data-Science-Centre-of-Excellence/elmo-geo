--- conflicted
+++ resolved
@@ -14,7 +14,6 @@
 from .etl import Dataset
 
 
-<<<<<<< HEAD
 def combine(*datasets: list[Dataset], sources: list[str] | None = None):
     sdf = None
     for dataset, source in zip(datasets, sources):
@@ -29,9 +28,6 @@
     return sdf
 
 
-def join_parcels(
-    parcels: Dataset, features: Dataset, columns: list[str] | None = None, simplify_tolerance: float = 20.0, max_vertices: int = 256
-=======
 def sjoin_and_proportion(
     sdf_parcels: SparkDataFrame,
     sdf_features: SparkDataFrame,
@@ -69,7 +65,6 @@
     parcels: Dataset,
     features: Dataset,
     columns: list[str] | None = None,
->>>>>>> a95029c1
 ) -> pd.DataFrame:
     """Spatial join the two datasets and calculate the proportion of the parcel that intersects.
 
@@ -88,24 +83,6 @@
     max_vertices = 256
     if columns is None:
         columns = []
-<<<<<<< HEAD
-    df_parcels = (
-        parcels.sdf()
-        .select("id_parcel", "geometry")
-        .withColumn("geometry", F.expr("ST_MakeValid(geometry)"))
-        .withColumn("geometry", F.expr(f"ST_SimplifyPreserveTopology(geometry, {simplify_tolerance})"))
-        .withColumn("geometry", F.expr("ST_Force_2D(geometry)"))
-        .withColumn("geometry", F.expr("ST_MakeValid(geometry)"))
-    )
-    df_feature = (
-        features.sdf()
-        .select("geometry", *columns)
-        .withColumn("geometry", F.expr("ST_MakeValid(geometry)"))
-        .withColumn("geometry", F.expr(f"ST_SimplifyPreserveTopology(geometry, {simplify_tolerance})"))
-        .withColumn("geometry", F.expr("ST_Force_2D(geometry)"))
-        .withColumn("geometry", F.expr("ST_MakeValid(geometry)"))
-        .withColumn("geometry", F.expr(f"ST_SubdivideExplode(geometry, {max_vertices})"))
-=======
 
     sdf_parcels = parcels.sdf().repartition(200)
     sdf_features = (
@@ -113,7 +90,6 @@
         .repartition(200)
         .withColumn("geometry", load_geometry(encoding_fn=""))
         .withColumn("geometry", F.expr(f"ST_SubDivideExplode(geometry, {max_vertices})"))
->>>>>>> a95029c1
     )
 
     return sjoin_and_proportion(
