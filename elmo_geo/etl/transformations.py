--- conflicted
+++ resolved
@@ -175,12 +175,8 @@
     expr = f"ST_Length({expr}) / ST_Length(geometry)"
     expr = f"LEAST(GREATEST({expr}, 0), 1)"
     return (
-<<<<<<< HEAD
-        sjoin_boundaries(parcel, boundary_segments, features, distance=max(buffers), **kwargs)
-=======
         sjoin_parcels(parcel, features, distance=max(buffers), **kwargs)
         .join(sdf_segments, on="id_parcel")
->>>>>>> d3a7c021
         .withColumn("buffer", F.expr(f"EXPLODE(ARRAY{tuple(buffers)})"))
         .transform(auto_repartition)
         .withColumn("geometry_right", F.expr("ST_Buffer(geometry_right, buffer)"))
