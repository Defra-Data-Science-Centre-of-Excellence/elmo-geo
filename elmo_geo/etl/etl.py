--- conflicted
+++ resolved
@@ -302,14 +302,10 @@
     def rename(self, df: DataFrame) -> DataFrame:
         if self.model is None:
             return df
-<<<<<<< HEAD
-        mapping = {field.alias: field.original_name for _, field in self.model.__fields__.values() if field.alias is not None}
-        mapping_old = {field.original_name: "_" + field.original_name for _, field in self.model.__fields__.values() if field.alias is not None}
-=======
         # Replace "name" with "_name", so we can replace "useful_name" with "name" and not have duplicate columns.
         mapping_old = {field.original_name: "_" + field.original_name for _, field in self.model.__fields__.values() if field.alias is not None}
-        mapping = {field.alias: field.original_name for _, field in self.model.__fields__.values() if field.alias is not None}
->>>>>>> 5c36289f
+        mapping = {field.alias: field.original_name for _, field in self.model.__fields__.values() if field.alias is not None if field.alias is not None}
+        mapping_old = {field.original_name: "_" + field.original_name for _, field in self.model.__fields__.values() if field.alias is not None}
         if isinstance(df, SparkDataFrame):
             return df.withColumnsRenamed(mapping_old).withColumnsRenamed(mapping)
         else:
