"""Classes for loading data, transforming them and validating them.

This module contains an abstract DatasetLoader class and concrete subclasses of it. These are
designed to manage data loading and any updates needed due to changes to source files or their
dependants.
"""
import os
import re
import shutil
import time
from abc import ABC, abstractmethod, abstractproperty
from collections.abc import Callable
from dataclasses import dataclass
from datetime import datetime
from hashlib import sha256
from pathlib import Path

import geopandas as gpd
import pandas as pd
from pandera import DataFrameModel

from elmo_geo.io import download_link, read_file, write_parquet
from elmo_geo.utils.log import LOG
from elmo_geo.utils.misc import load_sdf
<<<<<<< HEAD
from elmo_geo.utils.types import DataFrame, SparkDataFrame
=======
from elmo_geo.utils.types import DataFrame, GeoDataFrame, PandasDataFrame, SparkDataFrame
>>>>>>> b88d5088

DATE_FMT: str = r"%Y_%m_%d"
SRC_HASH_FMT: str = r"%Y%m%d%H%M%S"
HASH_LENGTH = 8
PATH_FMT: str = "/dbfs/mnt/lab/{restricted}/ELM-Project/{level0}/{level1}/"
FILE_FMT: str = "{name}-{date}-{hsh}.parquet"
PAT_FMT: str = r"(^{name}-[\d_]+-{hsh}.parquet$)"
PAT_DATE: str = r"(?<=^{name}-)([\d_]+)(?=-{hsh}.parquet$)"
SRID: int = 27700


@dataclass
class Dataset(ABC):
    """Class for managing loading and validation of data.

    A Dataset manages the loading of datasets from the cache, and populates the cache when
    that dataset doesn't exist or needs to be refreshed.
    """

    name: str
    level0: str
    level1: str
    restricted: bool

    @abstractproperty
    def _new_date(self) -> str:
        """New date for parquet file being created."""

    @abstractproperty
    def _hash(self) -> str:
        """A semi-unique identifier of the last modified dates of the data file(s) from which a dataset is derived."""

    @property
    def date(self) -> str | None:
        """Return the last-modified date from the filename in ISO string format.

        If the dataset has not been generated yet, return `None`."""
        pat = re.compile(PAT_DATE.format(name=self.name, hsh=self._hash))
        try:
            return pat.findall(self.filename)[0]
        except IndexError:
            return None

    @abstractproperty
    def dict(self) -> dict:
        """A dictionary representation of the dataset."""

    @abstractmethod
    def refresh(self) -> None:
        """Populate the cache with a fresh version of this dataset."""

    @property
    def path_dir(self) -> str:
        """Path to the directory where the data will be saved."""
        restricted = "restricted" if self.restricted else "unrestricted"
        return PATH_FMT.format(restricted=restricted, level0=self.level0, level1=self.level1)

    @property
    def is_fresh(self) -> bool:
        """Check whether this dataset needs to be refreshed in the cache."""
        return len(self.file_matches) > 0

    @property
    def file_matches(self) -> list[str]:
        """List of files that match the file path but may have different dates.

        Return in order of newest to oldest by the modified date of the path. Does
        not take into account modified dates of the dataset dependencies.
        """
        if not os.path.exists(self.path_dir):
            return []

        pat = re.compile(PAT_FMT.format(name=self.name, hsh=self._hash))
        return sorted(
            [y.group(0) for y in [pat.fullmatch(x) for x in os.listdir(self.path_dir)] if y is not None],
            key=lambda x: os.path.getmtime(self.path_dir + x),
            reverse=True,
        )

    @property
    def filename(self) -> str:
        """Name of the file if it has been saved, else OSError."""
        if not self.is_fresh:
            msg = "The dataset has not been built yet. Please run `Dataset.refresh()`"
            raise OSError(msg)
        return next(iter(self.file_matches))

    @property
    def path(self) -> str:
        """Path to the file if it has been saved, else OSError."""
        return self.path_dir + self.filename

    @property
    def _new_filename(self) -> str:
        """New filename for parquet file being created."""
        return FILE_FMT.format(name=self.name, date=self._new_date, hsh=self._hash)

    @property
    def _new_path(self) -> str:
        """New filepath for parquet file being created."""
        return self.path_dir + self._new_filename

    def gdf(self, **kwargs) -> GeoDataFrame:
        """Load the dataset as a `geopandas.GeoDataFrame`

        Columns and filters can be applied through `columns` and `filters` arguments, along with other options specified here:
        https://arrow.apache.org/docs/python/generated/pyarrow.parquet.read_table.html#pyarrow.parquet.read_table
        """
        if not self.is_fresh:
            self.refresh()
        return gpd.read_parquet(self.path, **kwargs)

    def pdf(self, **kwargs) -> PandasDataFrame:
        """Load the dataset as a `pandas.DataFrame`

        Columns and filters can be applied through `columns` and `filters` arguments, along with other options specified here:
        https://arrow.apache.org/docs/python/generated/pyarrow.parquet.read_table.html#pyarrow.parquet.read_table
        """
        if not self.is_fresh:
            self.refresh()
        return pd.read_parquet(self.path, **kwargs)

    def sdf(self, **kwargs) -> SparkDataFrame:
        """Load the dataset as a `pyspark.sql.dataframe.DataFrame`."""
        if not self.is_fresh:
            self.refresh()
        return load_sdf(self.path, **kwargs)

    def _validate(self, df: DataFrame) -> DataFrame:
        """Validate the data against a model specification if one is defined."""
        if self.model is not None:
            self.model.validate(df)
        return df

    def destroy(self) -> None:
        """Delete the cached dataset at `self.path`."""
        if Path(self.path).exists():
            shutil.rmtree(self.path)
            msg = f"Destroyed '{self.name}' dataset."
            LOG.warning(msg)
            return
        msg = f"'{self.name}' dataset cannot be destroyed as it doesn't exist yet."
        LOG.warning(msg)

    def export(self, ext: str = "parquet") -> str:
        """Create a copy of the dataset as a monolithic file in the /FileStore/elmo-geo-exports/ folder
        and return a link to download the file from this location.

        Parameters:
            ext: File extension to use when saving the dataset.

        Returns:
            HTML download link for exported data.
        """
        fname, _ = os.path.splitext(self.filename)
        path_exp = f"/dbfs/FileStore/elmo-geo-downloads/{fname}.{ext}"

        if os.path.exists(path_exp):
            LOG.info("Export file already exists. Returning download link.")
            return download_link(path_exp)

        LOG.info("Exporting file to FileStore/elmo-geo-downloads/.")
        if ext == "parquet":
            path_exp = self.path
        elif self.is_geo:
            if ext == "gpkg":
                f_tmp = f"/tmp/{self.name}.{ext}"
                self.gdf().to_file(f_tmp)
                shutil.copy(f_tmp, path_exp)
            else:
                self.gdf().to_file(path_exp)
        elif ext == "csv":
            self.pdf().to_csv(path_exp)
        else:
            raise NotImplementedError(f"Requested export format '{ext}' for non-spatial data not currently supported.")
        return download_link(path_exp)

    @classmethod
    def __type__(cls) -> str:
        return cls.__name__


@dataclass
class SourceDataset(Dataset):
    """Dataset from outside of the managed environment.

    A SourceDataset is a Dataset for datasets that are not derived from other datasets
    defined in this repo.

    Attributes:
        model: The pandera dataframe model to use for validation
        source_path: The path to the data
    """

    source_path: str
    model: DataFrameModel | None = None
    partition_cols: list[str] | None = None
    is_geo: bool = True

    @property
    def _new_date(self) -> str:
        """Return the last-modified date of the source file in ISO string format."""
        return time.strftime(DATE_FMT, time.gmtime(os.path.getmtime(self.source_path)))

    @property
    def _hash(self) -> str:
        """Return the last-modified date of the source file."""
        date = time.strftime(SRC_HASH_FMT, time.gmtime(os.path.getmtime(self.source_path)))
        return sha256(date.encode()).hexdigest()[:HASH_LENGTH]

    @property
    def dict(self) -> dict:
        """A dictionary representation of the dataset."""
        return dict(
            name=self.name,
            level0=self.level0,
            level1=self.level1,
            restricted=self.restricted,
            path=self.path,
            type=str(type(self)),
            source_path=self.source_path,
            date=self.date,
        )

    def rename(self, df: DataFrame) -> DataFrame:
        mapping = {field.alias: field.original_name for _, field in self.model.__fields__.values()}
        if isinstance(df, SparkDataFrame):
            return df.withColumnsRenamed(mapping)
        else:
            return df.rename(columns=mapping)

    def refresh(self):
        LOG.info(f"Creating '{self.name}' dataset.")
        df = read_file(self.source_path, self.is_geo)
        df = self._validate(df).pipe(self.rename)
        write_parquet(df, path=self._new_path, partition_cols=self.partition_cols)
        LOG.info(f"Saved to '{self.path}'.")


@dataclass
class DerivedDataset(Dataset):
    """Dataset derived (transformed) from others in the ETL pipeline.

    A DerivedDataset is a DataSet for datasets that are derived other datasets.
    It is thus dependent on those datasets, and includes a function that transforms those
    dependencies when the dataset needs to be refreshed. A derived dataset needs refreshing
    if it is missing entirely, or if any of its dependencies need refreshing.
    """

    dependencies: list[Dataset]
    func: Callable[[list[SparkDataFrame]], SparkDataFrame]
    model: DataFrameModel | None = None
    partition_cols: list[str] | None = None
    is_geo: bool = True

    @property
    def _new_date(self) -> str:
        """Return the current date for use in file naming."""
        return datetime.today().strftime(DATE_FMT)

    @property
    def _hash(self) -> str:
        """A hash derived from this dataset's dependencies.

        If any dependency's hashes change, then this hash will also change
        """
        hshs = "-".join(dependency._hash for dependency in self.dependencies)
        return sha256(hshs.encode()).hexdigest()[:HASH_LENGTH]

    @property
    def dict(self) -> dict:
        """A dictionary representation of the dataset."""
        return dict(
            name=self.name,
            level0=self.level0,
            level1=self.level1,
            restricted=self.restricted,
            path=self.path,
            type=str(type(self)),
            dependencies=[dep.name for dep in self.dependencies],
            date=self.date,
        )

    def refresh(self) -> None:
        """Populate the cache with a fresh version of this dataset."""
        LOG.info(f"Creating '{self.name}' dataset.")
        df = self.func(*self.dependencies)
        df = self._validate(df)
        write_parquet(df, path=self.path, partition_cols=self.partition_cols)
        LOG.info(f"Saved to '{self.path}'.")<|MERGE_RESOLUTION|>--- conflicted
+++ resolved
@@ -22,11 +22,8 @@
 from elmo_geo.io import download_link, read_file, write_parquet
 from elmo_geo.utils.log import LOG
 from elmo_geo.utils.misc import load_sdf
-<<<<<<< HEAD
+from elmo_geo.utils.types import DataFrame, GeoDataFrame, PandasDataFrame, SparkDataFrame
 from elmo_geo.utils.types import DataFrame, SparkDataFrame
-=======
-from elmo_geo.utils.types import DataFrame, GeoDataFrame, PandasDataFrame, SparkDataFrame
->>>>>>> b88d5088
 
 DATE_FMT: str = r"%Y_%m_%d"
 SRC_HASH_FMT: str = r"%Y%m%d%H%M%S"
@@ -155,6 +152,7 @@
             self.refresh()
         return load_sdf(self.path, **kwargs)
 
+    def _validate(self, df: DataFrame) -> DataFrame:
     def _validate(self, df: DataFrame) -> DataFrame:
         """Validate the data against a model specification if one is defined."""
         if self.model is not None:
