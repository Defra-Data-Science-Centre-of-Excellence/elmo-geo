"""Classes for loading data, transforming them and validating them.

This module contains an abstract DatasetLoader class and concrete subclasses of it. These are
designed to manage data loading and any updates needed due to changes to source files or their
dependants.
"""
import shutil
import time
<<<<<<< HEAD
=======
from abc import ABC, abstractmethod
>>>>>>> c7947646
from collections.abc import Callable
from dataclasses import dataclass
from datetime import datetime
from functools import reduce
from glob import glob, iglob
from hashlib import sha256
from pathlib import Path

import geopandas as gpd
import pandas as pd
<<<<<<< HEAD
from pyspark.sql import functions as F, types as T, DataFrame as SparkDataFrame
=======
import pyspark.sql.functions as F
import rioxarray as rxr
>>>>>>> c7947646
from pandera import DataFrameModel
from rioxarray.raster_array import RasterArray

<<<<<<< HEAD
from elmo_geo.io import load_sdf, ogr_to_geoparquet, read_file, write_parquet
=======
from elmo_geo.io import download_link, load_sdf, ogr_to_geoparquet, read_file, to_gdf, write_parquet
from elmo_geo.rs.raster import to_raster
>>>>>>> c7947646
from elmo_geo.utils.log import LOG
from elmo_geo.utils.misc import dbmtime
from elmo_geo.utils.types import DataFrame
from .io import convert_ogr


DATE_FMT: str = r"%Y_%m_%d"
SRC_HASH_FMT: str = r"%Y%m%d%H%M%S"
HASH_LENGTH = 8
PATH_FMT: str = "/dbfs/mnt/lab/{restricted}/ELM-Project/{level0}/{level1}/"
FILE_FMT: str = "{name}-{date}-{hsh}.parquet"
PAT_FMT: str = r"(^{name}-[\d_]+-{hsh}.parquet$)"
PAT_DATE: str = r"(?<=^{name}-)([\d_]+)(?=-{hsh}.parquet$)"
SRID: int = 27700

FILE_FMT_RASTER: str = "{name}.tif"
PAT_FMT_RASTER: str = r"(^{name}.tif$)"


@dataclass
class BaseDataset:
    """Class for managing loading and validation of data.

    A Dataset manages the loading of datasets from the cache, and populates the cache when
    that dataset doesn't exist or needs to be refreshed.
    """
    restricted: str
    medallion: str
    source: str
    name: str

<<<<<<< HEAD
    model: DataFrameModel
    dependencies: list[object]


    @property
    def timestamp(self) -> int:
        raise NotImplementedError("Dataset.transform")
=======
    @property
    @abstractmethod
    def _hash(self) -> str:
        """A semi-unique identifier of the last modified dates of the data file(s) from which a dataset is derived."""

    @property
    @abstractmethod
    def dict(self) -> dict:
        """A dictionary representation of the dataset."""

    @abstractmethod
    def refresh(self) -> None:
        """Populate the cache with a fresh version of this dataset."""
>>>>>>> c7947646

    @property
    def date(self) -> str:
        return datetime.fromtimestamp(self.timestamp).strftime(DATE_FMT)

    @property
<<<<<<< HEAD
    def path(self) -> str:
        return PATH_FMT.format(
            restricted=self.restricted,
            medallion=self.medallion,
            source=self.source,
            name=self.name,
            version=self.date,
=======
    @abstractmethod
    def file_matches(self) -> list[str]:
        """List of files that match the file path, used in is_fresh."""

    @property
    def is_fresh(self) -> bool:
        """Check whether this dataset needs to be refreshed in the cache."""
        return len(self.file_matches) > 0

    @property
    def filename(self) -> str:
        """Name of the file if it has been saved, else OSError."""
        if not self.is_fresh:
            msg = "The dataset has not been built yet. Please run `Dataset.refresh()`"
            raise OSError(msg)
        return next(iter(self.file_matches))

    @property
    def path(self) -> str:
        """Path to the file if it has been saved, else OSError."""
        return self.path_dir + self.filename

    @property
    @abstractmethod
    def _new_filename(self) -> str:
        """New filename for file being created."""

    @property
    def _new_path(self) -> str:
        """New filepath for parquet file being created."""
        return self.path_dir + self._new_filename

    def destroy(self) -> None:
        """Delete the cached dataset at `self.path`."""
        if Path(self.path).exists():
            shutil.rmtree(self.path)
            msg = f"Destroyed '{self.name}' dataset."
            LOG.warning(msg)
            return
        msg = f"'{self.name}' dataset cannot be destroyed as it doesn't exist yet."
        LOG.warning(msg)


@dataclass
class TabularDataset(Dataset, ABC):
    """Class for managing loading and validation of tabular data."""

    # model:  DataFrameModel | None

    @property
    @abstractmethod
    def _new_date(self) -> str:
        """New date for parquet file being created."""

    @property
    def date(self) -> str | None:
        """Return the last-modified date from the filename in ISO string format.

        If the dataset has not been generated yet, return `None`."""
        pat = re.compile(PAT_DATE.format(name=self.name, hsh=self._hash))
        try:
            return pat.findall(self.filename)[0]
        except IndexError:
            return None

    @property
    @abstractmethod
    def dict(self) -> dict:
        """A dictionary representation of the dataset."""

    @abstractmethod
    def refresh(self) -> None:
        """Populate the cache with a fresh version of this dataset."""

    @property
    def file_matches(self) -> list[str]:
        """List of files that match the file path but may have different dates.

        Return in order of newest to oldest by the modified date of the path. Does
        not take into account modified dates of the dataset dependencies.
        """
        if not os.path.exists(self.path_dir):
            return []

        pat = re.compile(PAT_FMT.format(name=self.name, hsh=self._hash))
        return sorted(
            [y.group(0) for y in [pat.fullmatch(x) for x in os.listdir(self.path_dir)] if y is not None],
            key=lambda x: dbmtime(self.path_dir + x),
            reverse=True,
>>>>>>> c7947646
        )

    @property
    def path_matches(self) -> list[str]:
        return glob(PATH_FMT.format(
            restricted=self.restricted,
            medallion=self.medallion,
            source=self.source,
            name=self.name,
            version="*",
        ))

    @property
<<<<<<< HEAD
    def latest_path(self) -> str:
        return self.path_matches[-1]

    @property
    def is_fresh(self) -> bool:
        return self.path in self.path_matches

    def refresh(self) -> SparkDataFrame:
        if self.is_fresh:
            return self.sdf()
        for dataset in self.dependencies:
            if not dataset.is_fresh:
                dataset.refresh()
        df = self.transform(self.dependencies)
        self.model.validate(df)  # BUG: Doesn't support alias
        return self.sdf()

    def transform(self, *args) -> SparkDataFrame:
        raise NotImplementedError("Dataset.transform")

    def sdf(self) -> SparkDataFrame:
        if not self.is_fresh:
            LOG.info(f"Loading Latest: {self.path_latest}")
        return spark.read.parquet(self.path_latest.replace("/dbfs/", "dbfs:/"))

    def destroy(self) -> None:
        shutil.rmtree(self.path, ignore_errors=True)

=======
    def _new_filename(self) -> str:
        """New filename for parquet file being created."""
        return FILE_FMT.format(name=self.name, date=self._new_date, hsh=self._hash)

    def gdf(self, **kwargs) -> GeoDataFrame:
        """Load the dataset as a `geopandas.GeoDataFrame`
>>>>>>> c7947646

class SourceDataset(BaseDataset):
    source_path: str
    dependencies: list[object] = []

    @property
    def source_paths(self) -> list[str]:
        return glob(self.source_path)

    def timestamp(self):
        return max(dbmtime(path) for path in self.source_paths)

<<<<<<< HEAD
    def transform(self):
        for path in self.source_paths:
            convert_ogr(path, path_out)
        raise NotImplemented
        
=======
    def sdf(self, **kwargs) -> SparkDataFrame:
        """Load the dataset as a `pyspark.sql.dataframe.DataFrame`."""
        if not self.is_fresh:
            self.refresh()
        return load_sdf(self.path, **kwargs)

    def _validate(self, df: DataFrame) -> DataFrame:
        """Validate the data against a model specification if one is defined."""
        if self.model is not None:
            if isinstance(df, SparkDataFrame):
                LIMIT_SDF: int = 100_000
                _df = to_gdf(df.limit(LIMIT_SDF)) if self.is_geo else df.limit(LIMIT_SDF).toPandas()
                self.model.validate(_df)
            else:
                df = self.model.validate(df)
        return df

    def export(self, ext: str = "parquet") -> str:
        """Create a copy of the dataset as a monolithic file in the /FileStore/elmo-geo-exports/ folder
        and return a link to download the file from this location.

        Parameters:
            ext: File extension to use when saving the dataset.

        Returns:
            HTML download link for exported data.
        """
        fname, _ = os.path.splitext(self.filename)
        path_exp = f"/dbfs/FileStore/elmo-geo-downloads/{fname}.{ext}"

        if os.path.exists(path_exp):
            LOG.info("Export file already exists. Returning download link.")
            return download_link(path_exp)

        LOG.info("Exporting file to FileStore/elmo-geo-downloads/.")
        if ext == "parquet":
            path_exp = self.path
        elif self.is_geo:
            if ext == "gpkg":
                f_tmp = f"/tmp/{self.name}.{ext}"
                self.gdf().to_file(f_tmp)
                shutil.copy(f_tmp, path_exp)
            else:
                self.gdf().to_file(path_exp)
        elif ext == "csv":
            self.pdf().to_csv(path_exp)
        else:
            raise NotImplementedError(f"Requested export format '{ext}' for non-spatial data not currently supported.")
        return download_link(path_exp)
>>>>>>> c7947646



@dataclass
class SourceDataset(TabularDataset):
    """Dataset from outside of the managed environment.

    A SourceDataset is a Dataset for datasets that are not derived from other datasets
    defined in this repo.

    Attributes:
        model: The pandera dataframe model to use for validation
        source_path: The path to the data
    """

    source_path: str
    model: DataFrameModel | None = None
    partition_cols: list[str] | None = None
    is_geo: bool = True
    clean_geometry: bool = True

    @property
    def _new_date(self) -> str:
        """Return the last-modified date of the source file in ISO string format."""
        return time.strftime(DATE_FMT, time.gmtime(dbmtime(self.source_path)))

    @property
    def _hash(self) -> str:
        """Return the last-modified date of the source file."""
        date = time.strftime(SRC_HASH_FMT, time.gmtime(dbmtime(self.source_path)))
        return sha256(date.encode()).hexdigest()[:HASH_LENGTH]

    @property
    def dict(self) -> dict:
        """A dictionary representation of the dataset."""
        return dict(
            name=self.name,
            level0=self.level0,
            level1=self.level1,
            restricted=self.restricted,
            path=self.path,
            type=str(type(self)),
            source_path=self.source_path,
            date=self.date,
        )

    def rename(self, df: DataFrame) -> DataFrame:
        if self.model is None:
            return df
        mapping = {field.alias: field.original_name for _, field in self.model.__fields__.values()}
        if isinstance(df, SparkDataFrame):
            return df.withColumnsRenamed(mapping)
        else:
            return df.rename(columns=mapping)

    def refresh(self):
        LOG.info(f"Creating '{self.name}' dataset.")
        df = read_file(self.source_path, is_geo=self.is_geo, clean_geometry=self.clean_geometry)
        df = self._validate(df).transform(self.rename)
        write_parquet(df, path=self._new_path, partition_cols=self.partition_cols)
        LOG.info(f"Saved to '{self.path}'.")


@dataclass
class SourceGlobDataset(SourceDataset):
    """SourceGlobDataset is to ingest multiple files using a glob path.

    - This is better suited for ingesting very large geographic file, as it uses ogr2ogr.
    - This does not support aliasing/renaming, as it writes before validating.

    For non-geographic data, each path in the glob path is loaded with pandas, then converted
    to a SparkDataFrame and unioned together. A '_path' column is added, so that data belonging
    to different paths can be identified.

    Defines new _new_date() and _hash() methods that are based on the glob path rather
    than source path.

    Attributes:
        glob_path: The glob path to the data.
    """

    glob_path: str = None
    source_path: str = None
    model: DataFrameModel | None = None

    @property
    def _new_date(self) -> str:
        """Return the mean of last-modified dates of the files
        contain in the glob path ISO string format."""
        mtimes = [dbmtime(f) for f in iglob(self.glob_path)]
        mtime = sum(mtimes) / len(mtimes)
        return time.strftime(DATE_FMT, time.gmtime(mtime))

    @property
    def dict(self) -> dict:
        """A dictionary representation of the dataset."""
        d = super().dict
        d["glob_path"] = self.glob_path
        return d

    @property
    def _hash(self) -> str:
        """Return a hash calculated from of last-modified dates of the files
        contain in the glob."""
        mtimes = [dbmtime(f) for f in iglob(self.glob_path)]
        mtime = sum(mtimes) / len(mtimes)
        date = time.strftime(SRC_HASH_FMT, time.gmtime(mtime))
        return sha256(date.encode()).hexdigest()[:HASH_LENGTH]

    def refresh(self):
        LOG.info(f"Creating '{self.name}' dataset.")
        new_path = self._new_path
        if self.is_geo:
            ogr_to_geoparquet(self.glob_path, new_path)
            df = load_sdf(new_path)
            df = self._validate(df)
        else:

            def union(x: SparkDataFrame, y: SparkDataFrame) -> SparkDataFrame:
                return x.unionByName(y, allowMissingColumns=True)

            gen_sdfs = (read_file(f, is_geo=self.is_geo).withColumn("_path", F.lit(f)) for f in iglob(self.glob_path))
            df = reduce(union, gen_sdfs)
            df = self._validate(df)
            write_parquet(df, path=self._new_path, partition_cols=self.partition_cols)
        LOG.info(f"Saved to '{self.path}'.")


@dataclass
class DerivedDataset(TabularDataset):
    """Dataset derived (transformed) from others in the ETL pipeline.

    A DerivedDataset is for tabular data that is derived other datasets.
    It is thus dependent on those datasets, and includes a function that transforms those
    dependencies when the dataset needs to be refreshed. A derived dataset needs refreshing
    if it is missing entirely, or if any of its dependencies need refreshing.
    """

    dependencies: list[Dataset]
    func: Callable[[list[SparkDataFrame]], SparkDataFrame]
    model: DataFrameModel | None = None
    partition_cols: list[str] | None = None
    is_geo: bool = True

    @property
    def _new_date(self) -> str:
        """Return the current date for use in file naming."""
        return datetime.today().strftime(DATE_FMT)

    @property
    def _hash(self) -> str:
        """A hash derived from this dataset's dependencies.

        If any dependency's hashes change, then this hash will also change
        """
        hshs = "-".join(dependency._hash for dependency in self.dependencies)
        return sha256(hshs.encode()).hexdigest()[:HASH_LENGTH]

    @property
    def dict(self) -> dict:
        """A dictionary representation of the dataset."""
        return dict(
            name=self.name,
            level0=self.level0,
            level1=self.level1,
            restricted=self.restricted,
            path=self.path,
            type=str(type(self)),
            dependencies=[dep.name for dep in self.dependencies],
            date=self.date,
        )

    def refresh(self) -> None:
        """Populate the cache with a fresh version of this dataset."""
        LOG.info(f"Creating '{self.name}' dataset.")
        df = self.func(*self.dependencies)
        df = self._validate(df)
        write_parquet(df, path=self._new_path, partition_cols=self.partition_cols)
        LOG.info(f"Saved to '{self.path}'.")


@dataclass
class RasterDataset(Dataset):
    """Class for managing loading and validation of raster data."""

    @property
    def dict(self) -> dict:
        """A dictionary representation of the dataset."""
        return dict(
            name=self.name,
            level0=self.level0,
            level1=self.level1,
            restricted=self.restricted,
            path=self.path,
            type=str(type(self)),
        )

    @property
    def file_matches(self) -> list[str]:
        """List of files that match the file path but may have different dates.

        Return in order of newest to oldest by the modified date of the path. Does
        not take into account modified dates of the dataset dependencies.
        """
        if not os.path.exists(self.path_dir):
            return []

        pat = re.compile(PAT_FMT_RASTER.format(name=self.name))
        return [y.group(0) for y in [pat.fullmatch(x) for x in os.listdir(self.path_dir)] if y is not None]

    @property
    def _new_filename(self) -> str:
        """New filename for parquet file being created."""
        return FILE_FMT_RASTER.format(name=self.name)

    @property
    def _hash(self) -> str:
        "Fixed hash as no updates required once built."
        return "0"

    def ra(self, **kwargs) -> RasterArray:
        """Load the dataset as a `rioxarray.raster_array.RasterArray`

        By default the dataset na values are masked out from their stored _FillValue.
        """
        if not self.is_fresh:
            self.refresh()
        default_params = dict(masked=True)
        [kwargs.setdefault(k, v) for k, v in default_params.items()]
        return rxr.open_rasterio(self.path, **kwargs)

    def _validate(self, ra: RasterArray) -> DataFrame:
        """Validate the data against a model specification if one is defined."""
        # TODO: Implement validation using https://github.com/xarray-contrib/xarray-schema
        return ra


@dataclass
class SourceSingleFileRasterDataset(RasterDataset):
    """Class for managing loading and validation of source raster data in a single file."""

    source_path: str = None

    @property
    def dict(self) -> dict:
        """A dictionary representation of the dataset."""
        return dict(
            name=self.name,
            level0=self.level0,
            level1=self.level1,
            restricted=self.restricted,
            path=self.path,
            type=str(type(self)),
            source_path=self.source_path,
        )

    def refresh(self):
        LOG.info(f"Creating '{self.name}' dataset.")
        ra = rxr.open_rasterio(self.source_path).squeeze()
        if (crs := ra.rio.crs) != SRID:
            msg = f"Converting CRS from {crs} to {SRID}."
            LOG.debug(msg)
            ra = ra.rio.to_crs(SRID)
        ra = self._validate(ra)
        to_raster(ra, self._new_path)
        LOG.info(f"Saved to '{self.path}'.")


@dataclass
class DerivedRasterDataset(RasterDataset):
    """Raster Dataset derived (transformed) from others in the ETL pipeline.

    A DerivedRasterDataset is for raster data that is derived other datasets.
    It is thus dependent on those datasets, and includes a function that transforms those
    dependencies when the dataset needs to be refreshed. A derived dataset needs refreshing
    if it is missing entirely, or if any of its dependencies need refreshing.
    """

    dependencies: list[Dataset]
    func: Callable[[list[Dataset]], RasterArray]

    @property
    def _hash(self) -> str:
        """A hash derived from this dataset's dependencies.

        If any dependency's hashes change, then this hash will also change
        """
        hshs = "-".join(dependency._hash for dependency in self.dependencies)
        return sha256(hshs.encode()).hexdigest()[:HASH_LENGTH]

    @property
    def dict(self) -> dict:
        """A dictionary representation of the dataset."""
        return dict(
            name=self.name,
            level0=self.level0,
            level1=self.level1,
            restricted=self.restricted,
            path=self.path,
            type=str(type(self)),
            dependencies=[dep.name for dep in self.dependencies],
        )

    def refresh(self) -> None:
        """Populate the cache with a fresh version of this dataset."""
        LOG.info(f"Creating '{self.name}' dataset.")
        ra = self.func(*self.dependencies)
        ra = self._validate(ra)
        to_raster(ra, self._new_path)
        LOG.info(f"Saved to '{self.path}'.")<|MERGE_RESOLUTION|>--- conflicted
+++ resolved
@@ -6,10 +6,6 @@
 """
 import shutil
 import time
-<<<<<<< HEAD
-=======
-from abc import ABC, abstractmethod
->>>>>>> c7947646
 from collections.abc import Callable
 from dataclasses import dataclass
 from datetime import datetime
@@ -20,21 +16,11 @@
 
 import geopandas as gpd
 import pandas as pd
-<<<<<<< HEAD
 from pyspark.sql import functions as F, types as T, DataFrame as SparkDataFrame
-=======
-import pyspark.sql.functions as F
-import rioxarray as rxr
->>>>>>> c7947646
 from pandera import DataFrameModel
 from rioxarray.raster_array import RasterArray
 
-<<<<<<< HEAD
 from elmo_geo.io import load_sdf, ogr_to_geoparquet, read_file, write_parquet
-=======
-from elmo_geo.io import download_link, load_sdf, ogr_to_geoparquet, read_file, to_gdf, write_parquet
-from elmo_geo.rs.raster import to_raster
->>>>>>> c7947646
 from elmo_geo.utils.log import LOG
 from elmo_geo.utils.misc import dbmtime
 from elmo_geo.utils.types import DataFrame
@@ -66,7 +52,6 @@
     source: str
     name: str
 
-<<<<<<< HEAD
     model: DataFrameModel
     dependencies: list[object]
 
@@ -74,28 +59,12 @@
     @property
     def timestamp(self) -> int:
         raise NotImplementedError("Dataset.transform")
-=======
-    @property
-    @abstractmethod
-    def _hash(self) -> str:
-        """A semi-unique identifier of the last modified dates of the data file(s) from which a dataset is derived."""
-
-    @property
-    @abstractmethod
-    def dict(self) -> dict:
-        """A dictionary representation of the dataset."""
-
-    @abstractmethod
-    def refresh(self) -> None:
-        """Populate the cache with a fresh version of this dataset."""
->>>>>>> c7947646
 
     @property
     def date(self) -> str:
         return datetime.fromtimestamp(self.timestamp).strftime(DATE_FMT)
 
     @property
-<<<<<<< HEAD
     def path(self) -> str:
         return PATH_FMT.format(
             restricted=self.restricted,
@@ -103,97 +72,6 @@
             source=self.source,
             name=self.name,
             version=self.date,
-=======
-    @abstractmethod
-    def file_matches(self) -> list[str]:
-        """List of files that match the file path, used in is_fresh."""
-
-    @property
-    def is_fresh(self) -> bool:
-        """Check whether this dataset needs to be refreshed in the cache."""
-        return len(self.file_matches) > 0
-
-    @property
-    def filename(self) -> str:
-        """Name of the file if it has been saved, else OSError."""
-        if not self.is_fresh:
-            msg = "The dataset has not been built yet. Please run `Dataset.refresh()`"
-            raise OSError(msg)
-        return next(iter(self.file_matches))
-
-    @property
-    def path(self) -> str:
-        """Path to the file if it has been saved, else OSError."""
-        return self.path_dir + self.filename
-
-    @property
-    @abstractmethod
-    def _new_filename(self) -> str:
-        """New filename for file being created."""
-
-    @property
-    def _new_path(self) -> str:
-        """New filepath for parquet file being created."""
-        return self.path_dir + self._new_filename
-
-    def destroy(self) -> None:
-        """Delete the cached dataset at `self.path`."""
-        if Path(self.path).exists():
-            shutil.rmtree(self.path)
-            msg = f"Destroyed '{self.name}' dataset."
-            LOG.warning(msg)
-            return
-        msg = f"'{self.name}' dataset cannot be destroyed as it doesn't exist yet."
-        LOG.warning(msg)
-
-
-@dataclass
-class TabularDataset(Dataset, ABC):
-    """Class for managing loading and validation of tabular data."""
-
-    # model:  DataFrameModel | None
-
-    @property
-    @abstractmethod
-    def _new_date(self) -> str:
-        """New date for parquet file being created."""
-
-    @property
-    def date(self) -> str | None:
-        """Return the last-modified date from the filename in ISO string format.
-
-        If the dataset has not been generated yet, return `None`."""
-        pat = re.compile(PAT_DATE.format(name=self.name, hsh=self._hash))
-        try:
-            return pat.findall(self.filename)[0]
-        except IndexError:
-            return None
-
-    @property
-    @abstractmethod
-    def dict(self) -> dict:
-        """A dictionary representation of the dataset."""
-
-    @abstractmethod
-    def refresh(self) -> None:
-        """Populate the cache with a fresh version of this dataset."""
-
-    @property
-    def file_matches(self) -> list[str]:
-        """List of files that match the file path but may have different dates.
-
-        Return in order of newest to oldest by the modified date of the path. Does
-        not take into account modified dates of the dataset dependencies.
-        """
-        if not os.path.exists(self.path_dir):
-            return []
-
-        pat = re.compile(PAT_FMT.format(name=self.name, hsh=self._hash))
-        return sorted(
-            [y.group(0) for y in [pat.fullmatch(x) for x in os.listdir(self.path_dir)] if y is not None],
-            key=lambda x: dbmtime(self.path_dir + x),
-            reverse=True,
->>>>>>> c7947646
         )
 
     @property
@@ -207,7 +85,6 @@
         ))
 
     @property
-<<<<<<< HEAD
     def latest_path(self) -> str:
         return self.path_matches[-1]
 
@@ -236,14 +113,6 @@
     def destroy(self) -> None:
         shutil.rmtree(self.path, ignore_errors=True)
 
-=======
-    def _new_filename(self) -> str:
-        """New filename for parquet file being created."""
-        return FILE_FMT.format(name=self.name, date=self._new_date, hsh=self._hash)
-
-    def gdf(self, **kwargs) -> GeoDataFrame:
-        """Load the dataset as a `geopandas.GeoDataFrame`
->>>>>>> c7947646
 
 class SourceDataset(BaseDataset):
     source_path: str
@@ -256,63 +125,11 @@
     def timestamp(self):
         return max(dbmtime(path) for path in self.source_paths)
 
-<<<<<<< HEAD
     def transform(self):
         for path in self.source_paths:
             convert_ogr(path, path_out)
         raise NotImplemented
         
-=======
-    def sdf(self, **kwargs) -> SparkDataFrame:
-        """Load the dataset as a `pyspark.sql.dataframe.DataFrame`."""
-        if not self.is_fresh:
-            self.refresh()
-        return load_sdf(self.path, **kwargs)
-
-    def _validate(self, df: DataFrame) -> DataFrame:
-        """Validate the data against a model specification if one is defined."""
-        if self.model is not None:
-            if isinstance(df, SparkDataFrame):
-                LIMIT_SDF: int = 100_000
-                _df = to_gdf(df.limit(LIMIT_SDF)) if self.is_geo else df.limit(LIMIT_SDF).toPandas()
-                self.model.validate(_df)
-            else:
-                df = self.model.validate(df)
-        return df
-
-    def export(self, ext: str = "parquet") -> str:
-        """Create a copy of the dataset as a monolithic file in the /FileStore/elmo-geo-exports/ folder
-        and return a link to download the file from this location.
-
-        Parameters:
-            ext: File extension to use when saving the dataset.
-
-        Returns:
-            HTML download link for exported data.
-        """
-        fname, _ = os.path.splitext(self.filename)
-        path_exp = f"/dbfs/FileStore/elmo-geo-downloads/{fname}.{ext}"
-
-        if os.path.exists(path_exp):
-            LOG.info("Export file already exists. Returning download link.")
-            return download_link(path_exp)
-
-        LOG.info("Exporting file to FileStore/elmo-geo-downloads/.")
-        if ext == "parquet":
-            path_exp = self.path
-        elif self.is_geo:
-            if ext == "gpkg":
-                f_tmp = f"/tmp/{self.name}.{ext}"
-                self.gdf().to_file(f_tmp)
-                shutil.copy(f_tmp, path_exp)
-            else:
-                self.gdf().to_file(path_exp)
-        elif ext == "csv":
-            self.pdf().to_csv(path_exp)
-        else:
-            raise NotImplementedError(f"Requested export format '{ext}' for non-spatial data not currently supported.")
-        return download_link(path_exp)
->>>>>>> c7947646
 
 
 
