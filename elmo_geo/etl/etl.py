--- conflicted
+++ resolved
@@ -20,12 +20,7 @@
 from pandera import DataFrameModel
 from pyspark.sql.dataframe import DataFrame as SparkDataFrame
 
-<<<<<<< HEAD
 from elmo_geo.io import read_file, write_parquet
-=======
-from elmo_geo.io import gpd_to_partitioned_parquet, pd_to_partitioned_parquet
-from elmo_geo.io.download import download_link
->>>>>>> acbcf11d
 from elmo_geo.utils.log import LOG
 from elmo_geo.utils.misc import load_sdf
 
@@ -223,6 +218,7 @@
     model: DataFrameModel | None = None
     partition_cols: list[str] | None = None
     is_geo: bool = True
+    layer: int | str | None = None
 
     @property
     def _new_date(self) -> str:
@@ -251,28 +247,9 @@
 
     def refresh(self) -> None:
         LOG.info(f"Creating '{self.name}' dataset.")
-<<<<<<< HEAD
-        df = read_file(self.source_path, self.is_geo)
+        df = read_file(self.source_path, self.is_geo, self.layer)
         df = self._validate(df)
-        write_parquet(df, path=self.path, partition_cols=self.partition_cols)
-=======
-        if self.is_geo:
-            if Path(self.source_path).suffix == ".parquet":
-                gdf = gpd.read_parquet(self.source_path)
-            else:
-                gdf = gpd.read_file(self.source_path)
-            gdf = self._validate(gdf)
-            gpd_to_partitioned_parquet(gdf, path=self._new_path, partition_cols=self.partition_cols)
-        else:
-            if Path(self.source_path).suffix == ".parquet":
-                df = pd.read_parquet(self.source_path)
-            elif Path(self.source_path).suffix == ".csv":
-                df = pd.read_csv(self.source_path)
-            else:
-                raise UnknownFileExtension()
-            df = self._validate(df)
-            pd_to_partitioned_parquet(df, path=self._new_path, partition_cols=self.partition_cols)
->>>>>>> acbcf11d
+        write_parquet(df, path=self._new_path, partition_cols=self.partition_cols)
         LOG.info(f"Saved to '{self.path}'.")
 
 
