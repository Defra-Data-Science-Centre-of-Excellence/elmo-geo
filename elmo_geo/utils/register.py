--- conflicted
+++ resolved
@@ -24,33 +24,6 @@
         os.chdir(nwd)
         LOG.info(f"Changed Directory: {cwd} => {nwd}")
 
-
-<<<<<<< HEAD
-def register_adaptive_partitions(adaptive_partitions: bool, default_parallelism: int, advisory_size: str):
-    """Set configuration settings for partitioning and coalescing.
-
-    Parameters:
-        adaptive_partitions: Whether to adaptively partition and coalesce.
-        default_parallelism: Default number of partitions to use in joins, aggregations and other operations.
-        advisory_size: The advisory maximum size of partitions in bytes.
-    """
-    # Regardless of adaptive behaviour will likely want to set the default partition number above the default of 200
-    spark.conf.set("spark.default.parallelism", default_parallelism)
-    spark.conf.set("spark.sql.shuffle.partitions", default_parallelism)
-    spark.conf.set("spark.sql.files.maxPartitionBytes", advisory_size)
-
-    if adaptive_partitions:
-        spark.conf.set("spark.sql.adaptive.enabled", "true")
-        spark.conf.set("spark.sql.adaptive.coalescePartitions.enabled", "true")
-        spark.conf.set("spark.sql.adaptive.coalescePartitions.parallelismFirst", "true")
-        spark.conf.set("spark.sql.adaptive.coalescePartitions.initialPartitionNum", default_parallelism)
-        spark.conf.set("spark.sql.adaptive.advisoryPartitionSizeInBytes", advisory_size)
-        spark.conf.set("spark.sql.adaptive.coalescePartitions.minPartitionSize", "500kb")
-    else:
-        spark.conf.set("spark.sql.adaptive.enabled", "false")
-        spark.conf.set("spark.sql.adaptive.coalescePartitions.enabled", "false")
-    LOG.info(f"Adaptive partitioning: {adaptive_partitions}. default partitions: {default_parallelism}, advisory partition size: {advisory_size}")
-=======
 def set_spark_config(advisory_size: str | None = "32mb"):
     """Set configuration settings for partitioning and coalescing.
 
@@ -61,29 +34,14 @@
         spark.conf.set("spark.sql.files.maxPartitionBytes", advisory_size)
         spark.conf.set("spark.sql.adaptive.advisoryPartitionSizeInBytes", advisory_size)
         LOG.info(f"Spark config advisory partition size:= set to {advisory_size}")
->>>>>>> d3a7c021
-
 
 def register(
     spark: SparkSession = spark,
     dir: str = "/elmo-geo",
-<<<<<<< HEAD
-    adaptive_partitions: bool = True,
-    default_parallelism: int = 600,
-    advisory_size: str = "32mb",
-):
-    register_dir(dir)
-    register_adaptive_partitions(
-        adaptive_partitions,
-        default_parallelism,
-        advisory_size,
-    )
-=======
     advisory_size: str = "32mb",
 ):
     register_dir(dir)
     set_spark_config(advisory_size)
->>>>>>> d3a7c021
     register_sedona(spark)
     LOG.info("Registered: Sedona")
     return True