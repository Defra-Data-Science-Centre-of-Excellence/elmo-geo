import os

from elmo_geo.utils.dbr import spark
from elmo_geo.utils.log import LOG
from elmo_geo.utils.types import SparkSession

try:
    from sedona.spark import SedonaContext

    register_sedona = SedonaContext.create
except Exception:
    from sedona.register import SedonaRegistrator

    register_sedona = SedonaRegistrator.registerAll


def register_dir(path: str):
    """Move up the current working directory to <dir>.
    This is useful for notebooks in subfolders, as they _sometimes_ can't read local modules.
    """
    cwd = os.getcwd()
    nwd = cwd.split(path)[0] + path
    if cwd != nwd:
        os.chdir(nwd)
        LOG.info(f"Changed Directory: {cwd} => {nwd}")


<<<<<<< HEAD
def register_adaptive_partitions(adaptive_partitions: bool, shuffle_partitions: int, default_parallelism: int):
    if adaptive_partitions:
        spark.conf.set("spark.sql.adaptive.coalescePartitions.enabled", "true")
        spark.conf.set("spark.sql.adaptive.coalescePartitions.parallelismFirst", "false")
        spark.conf.set("spark.sql.adaptive.advisoryPartitionSizeInBytes", "32mb")  # default 64mb
        spark.conf.set("spark.sql.adaptive.coalescePartitions.initialPartitionNum", default_parallelism)
        # spark.conf.set("spark.sql.adaptive.coalescePartitions.parallelismFirst", "true")
        # spark.conf.set("spark.sql.adaptive.coalescePartitions.minPartitionSize", "10mb")
=======
def register_adaptive_partitions(adaptive_partitions: bool, shuffle_partitions: int, default_parallelism: int, advisory_size: str):
    if adaptive_partitions:
        spark.conf.set("spark.sql.adaptive.coalescePartitions.enabled", "true")
        spark.conf.set("spark.sql.adaptive.coalescePartitions.initialPartitionNum", default_parallelism)
        spark.conf.set("spark.sql.adaptive.coalescePartitions.parallelismFirst", "true")
        spark.conf.set("spark.sql.adaptive.advisoryPartitionSizeInBytes", advisory_size)
        spark.conf.set("spark.sql.adaptive.coalescePartitions.minPartitionSize", "500kb")
>>>>>>> 6f6c66f9
        LOG.info("spark.sql.adaptive.coalescePartitions.enabled = true")
    else:
        # Without adaptive partitioning the default partitions values are increased.
        # Advised # partitions is 3x number of cores, but with complex geometries
        # it can be better to use higher than typical number of partitions.
        spark.conf.set("spark.sql.adaptive.coalescePartitions.enabled", "false")
        spark.conf.set("spark.sql.suffle.partitions", shuffle_partitions)
        spark.conf.set("spark.default.parallelism", default_parallelism)
        LOG.info("spark.sql.adaptive.coalescePartitions.enabled = false")


def register(
    spark: SparkSession = spark,
    dir: str = "/elmo-geo",
    adaptive_partitions: bool = False,
    shuffle_partitions: int = 600,
    default_parallelism: int = 600,
<<<<<<< HEAD
):
    register_dir(dir)
    register_adaptive_partitions(adaptive_partitions, shuffle_partitions, default_parallelism)
=======
    advisory_size: str = "32mb",
):
    register_dir(dir)
    register_adaptive_partitions(
        adaptive_partitions,
        shuffle_partitions,
        default_parallelism,
        advisory_size,
    )
>>>>>>> 6f6c66f9
    register_sedona(spark)
    LOG.info("Registered: Sedona")
    return True<|MERGE_RESOLUTION|>--- conflicted
+++ resolved
@@ -25,16 +25,6 @@
         LOG.info(f"Changed Directory: {cwd} => {nwd}")
 
 
-<<<<<<< HEAD
-def register_adaptive_partitions(adaptive_partitions: bool, shuffle_partitions: int, default_parallelism: int):
-    if adaptive_partitions:
-        spark.conf.set("spark.sql.adaptive.coalescePartitions.enabled", "true")
-        spark.conf.set("spark.sql.adaptive.coalescePartitions.parallelismFirst", "false")
-        spark.conf.set("spark.sql.adaptive.advisoryPartitionSizeInBytes", "32mb")  # default 64mb
-        spark.conf.set("spark.sql.adaptive.coalescePartitions.initialPartitionNum", default_parallelism)
-        # spark.conf.set("spark.sql.adaptive.coalescePartitions.parallelismFirst", "true")
-        # spark.conf.set("spark.sql.adaptive.coalescePartitions.minPartitionSize", "10mb")
-=======
 def register_adaptive_partitions(adaptive_partitions: bool, shuffle_partitions: int, default_parallelism: int, advisory_size: str):
     if adaptive_partitions:
         spark.conf.set("spark.sql.adaptive.coalescePartitions.enabled", "true")
@@ -42,7 +32,6 @@
         spark.conf.set("spark.sql.adaptive.coalescePartitions.parallelismFirst", "true")
         spark.conf.set("spark.sql.adaptive.advisoryPartitionSizeInBytes", advisory_size)
         spark.conf.set("spark.sql.adaptive.coalescePartitions.minPartitionSize", "500kb")
->>>>>>> 6f6c66f9
         LOG.info("spark.sql.adaptive.coalescePartitions.enabled = true")
     else:
         # Without adaptive partitioning the default partitions values are increased.
@@ -60,11 +49,6 @@
     adaptive_partitions: bool = False,
     shuffle_partitions: int = 600,
     default_parallelism: int = 600,
-<<<<<<< HEAD
-):
-    register_dir(dir)
-    register_adaptive_partitions(adaptive_partitions, shuffle_partitions, default_parallelism)
-=======
     advisory_size: str = "32mb",
 ):
     register_dir(dir)
@@ -74,7 +58,6 @@
         default_parallelism,
         advisory_size,
     )
->>>>>>> 6f6c66f9
     register_sedona(spark)
     LOG.info("Registered: Sedona")
     return True