from pyspark.sql import functions as F


def load_missing(column: str) -> callable:
    """Returns a string that replace NULL with GeometryNULL
    Useful for non-inner joins.
    """
    null = 'ST_GeomFromText("Point EMPTY")'
    return F.expr(f"COALESCE({column}, {null})")


def load_geometry(
    column: str = "geometry",
    encoding_fn: str = "ST_GeomFromWKB",
    geometry_dim: int | None = None,
    subdivide: bool = False,
) -> callable:
    """Load Geometry

    Loads and cleans geometries.

    Parameters:
        column: The name of the geometry column to load.
        encoding_fn = Function to load geometries with. Either "ST_GeomFromWKB" or "ST_GeomFromWKB" or "" to apply cleaning to pre-loaded geometries.
        geometry_dim: Geometry type to extract from collection. 1 for Point, 2 for LineString, 3 for Polygon.
        subdivide: Creates multiple optimised geometries with new rows.
    """
    null = 'ST_GeomFromText("Point EMPTY")'
    expr = f"ST_MakeValid({encoding_fn}({column}))"
    expr = f"COALESCE({expr}, {null})"
    expr = f"ST_MakeValid(ST_Force_2D({expr}))"
    expr = f"ST_MakeValid(ST_SimplifyPreserveTopology({expr}, 1))"
<<<<<<< HEAD
    expr = f"ST_MakeValid(ST_ReducePrecision({expr}, 0))"  # DONE: Required for new Sedona (1.4.1 > 1.6.1)
=======
    expr = f"ST_MakeValid(ST_ReducePrecision({expr}, 0))"
>>>>>>> 33631cbf
    expr = f"ST_MakeValid(ST_CollectionExtract({expr}, {geometry_dim}))" if geometry_dim else expr
    expr = f"ST_SubDivideExplode({expr}, 256)" if subdivide else expr
    expr = expr + " AS " + column
    return F.expr(expr)


def get_boundary(column: str) -> callable:
    """Get geometry boundaries.

    Returns a function that operates on the input column to produce geometry boundaries.

    Parameters:
        column: The geometry column to convert to geometry boundaries.

    Returns:
        Pyspark sql function
    """
    return load_geometry(column, encoding_fn="ST_Boundary")<|MERGE_RESOLUTION|>--- conflicted
+++ resolved
@@ -30,11 +30,7 @@
     expr = f"COALESCE({expr}, {null})"
     expr = f"ST_MakeValid(ST_Force_2D({expr}))"
     expr = f"ST_MakeValid(ST_SimplifyPreserveTopology({expr}, 1))"
-<<<<<<< HEAD
-    expr = f"ST_MakeValid(ST_ReducePrecision({expr}, 0))"  # DONE: Required for new Sedona (1.4.1 > 1.6.1)
-=======
     expr = f"ST_MakeValid(ST_ReducePrecision({expr}, 0))"
->>>>>>> 33631cbf
     expr = f"ST_MakeValid(ST_CollectionExtract({expr}, {geometry_dim}))" if geometry_dim else expr
     expr = f"ST_SubDivideExplode({expr}, 256)" if subdivide else expr
     expr = expr + " AS " + column
