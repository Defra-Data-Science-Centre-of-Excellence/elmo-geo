from pyspark.sql import functions as F
from sedona.core.spatialOperator import JoinQuery
from sedona.utils.adapter import Adapter

<<<<<<< HEAD
from elmo_geo.io.io2 import load_missing

# from elmo_geo import LOG
=======
>>>>>>> dfa4d86c
from elmo_geo.utils.dbr import spark
from elmo_geo.utils.types import SparkDataFrame


def sjoin_rdd(
    sdf_left: SparkDataFrame,
    sdf_right: SparkDataFrame,
    partitioning: str = "KDBTREE",
    num_partitions: int = 200,
    partition_right: bool = False,
    index_type: str = "RTREE",
    use_index: bool = True,
    consider_boundary_itersection: bool = True,
) -> SparkDataFrame:
    """Spatial Join using RDD"""
    # RDD
    rdd_left = Adapter.toSpatialRdd(sdf_left, "geometry")
    rdd_right = Adapter.toSpatialRdd(sdf_right, "geometry")
    rdd_left.analyze()
    rdd_right.analyze()
    # Build Tree
    if partition_right:
        rdd_right.spatialPartitioning(partitioning=partitioning, num_partitions=num_partitions)
        rdd_left.spatialPartitioning(rdd_right.getPartitioner())
    else:
        rdd_left.spatialPartitioning(partitioning=partitioning, num_partitions=num_partitions)
        rdd_right.spatialPartitioning(rdd_left.getPartitioner())
    if use_index:
        rdd_left.buildIndex(indexType=index_type, buildIndexOnSpatialPartitionedRDD=True)
    # Join
    rdd = JoinQuery.SpatialJoinQueryFlat(
        rdd_right,
        rdd_left,
        useIndex=use_index,
        considerBoundaryIntersection=consider_boundary_itersection,
    )
    return Adapter.toDf(spatialPairRDD=rdd, sparkSession=spark)


def sjoin_sql(
    sdf_left: SparkDataFrame,
    sdf_right: SparkDataFrame,
    distance: float = 0,
) -> SparkDataFrame:
    """Spatial Join, only returning keys
    Only suitable for minimal SparkDataFrames
    left.select('id_left', 'geometry')
    right.select('id_right', 'geometry')
    """
    # Distance Join
    if distance > 0:
        sdf_left = sdf_left.withColumn(
            "geometry",
            F.expr(f"ST_MakeValid(ST_Buffer(ST_MakeValid(ST_Buffer(geometry, 0.001)), {distance-0.001}))"),
        )
    # Add to SQL
    sdf_left.createOrReplaceTempView("left")
    sdf_right.createOrReplaceTempView("right")
    # Join
    sdf = spark.sql(
        """
        SELECT id_left, id_right
        FROM left JOIN right
        ON ST_Intersects(left.geometry, right.geometry)
    """,
    )  # nothing else does a quadtree, consider a manual partition rect tree?
    # Remove from SQL
    spark.sql("DROP TABLE left")
    spark.sql("DROP TABLE right")
    return sdf


def sjoin_partenv(
    sdf_left: SparkDataFrame,
    sdf_right: SparkDataFrame,
    distance: float = 0,
    lsuffix: str = "_left",
    rsuffix: str = "_right",
):
    """Partition-Envelope Spatial Join
    This does an envelope join, before doing the spatial join
    This should avoid Sedona's quadtree.
    """
    method = f"{distance} > ST_Distance" if distance else "ST_Intersects"
    sdf_left.withColumn("_pl", F.spark_partition_id()).createOrReplaceTempView("left")
    sdf_right.withColumn("_pr", F.spark_partition_id()).createOrReplaceTempView("right")
    sdf = spark.sql(
        f"""
        SELECT left.* EXCEPT (_pl), right.* EXCEPT (_pr)
        FROM (
            SELECT l._pl, r._pr
            FROM (
                SELECT _pl, ST_Envelope_Aggr(geometry{lsuffix}) AS bbox
                FROM left
                GROUP BY _pl
            ) AS l
            JOIN (
                SELECT _pr, ST_Envelope_Aggr(geometry{rsuffix}) AS bbox
                FROM right
                GROUP BY _pr
            ) AS r
            ON {method}(l.bbox, r.bbox)
        )
        JOIN left USING (_pl)
        JOIN right USING (_pr)
        WHERE {method}(left.geometry{lsuffix}, right.geometry{rsuffix})
    """,
    )
    spark.sql("DROP TABLE left")
    spark.sql("DROP TABLE right")
    return sdf


def sjoin(
    sdf_left: SparkDataFrame,
    sdf_right: SparkDataFrame,
    how: str = "inner",
    on: str = "geometry",
    lsuffix: str = "_left",
    rsuffix: str = "_right",
    distance: float = 0,
    knn: int = 0,
) -> SparkDataFrame:
    """Spatial Join using SQL"""
    if how != "inner":
        raise NotImplementedError("sjoin: inner spatial join only")
    if on != "geometry":
        raise NotImplementedError("sjoin: geometry_column must be named geometry")
    # Add to SQL, without name conflicts
    columns_overlap = set(sdf_left.columns).intersection(sdf_right.columns)
    sdf_left.withColumnsRenamed({col: col + lsuffix for col in columns_overlap}).createOrReplaceTempView("left")
    sdf_right.withColumnsRenamed({col: col + rsuffix for col in columns_overlap}).createOrReplaceTempView("right")
    # spatial join
    if distance == 0:
        sdf = spark.sql(
            f"""
            SELECT left.*, right.*
            FROM left JOIN right
            ON ST_Intersects(left.geometry{lsuffix}, right.geometry{rsuffix})
        """
        )
    else:
        sdf = spark.sql(
            f"""
            SELECT left.*, right.*
            FROM left JOIN right
            ON ST_Distance(left.geometry{lsuffix}, right.geometry{rsuffix}) <= {distance}
        """
        )
    if 0 < knn:
        raise NotImplementedError("sjoin: nearest neighbour not supported")
    # Remove from SQL
    spark.sql("DROP TABLE left")
    spark.sql("DROP TABLE right")
    return sdf


def overlap(
    sdf_left: SparkDataFrame,
    sdf_right: SparkDataFrame,
    lsuffix: str = "_left",
    rsuffix: str = "_right",
    **kwargs,
):
    geometry_left, geometry_right = "geometry" + lsuffix, "geometry" + rsuffix
    return (
        sjoin(sdf_left, sdf_right, lsuffix=lsuffix, rsuffix=lsuffix, **kwargs)
        # TODO: groupby
        .withColumn("geometry", F.expr(f"ST_Intersection({geometry_left}, {geometry_right})"))
        .withColumn("proportion", F.expr(f"ST_Area(geometry) / ST_Area({geometry_left})"))
        .drop(geometry_left, geometry_right)
    )


def knn(
    sdf_left,
    sdf_right,
    id_left: str,
    id_right: str,
    k: int = 1,
    distance_threshold: int = 5_000,
):
    """K-nearest neighbours within distance threshold.

    Parameters:
        sdf_left: Spark data frame with geometry field.
        sdf_right: Spark data frame with geometry field.
        id_left: Field in left dataframe to group entries by when finding nearest neighbour.
        id_left: Field in right dataframe to group entries by when finding nearest neighbour.
        k: Number of neighbours to return.
        distance_threshol: Maximum distance in meters of neighbours.

    Returns:
        SparkDataFrame
    """
    sdf_left.createOrReplaceTempView("left")
    sdf_right.createOrReplaceTempView("right")

    sdf = spark.sql(
        f"""
        SELECT {id_left}, {id_right}, CAST(ROUND(distance, 0) as int) as distance, rank
        FROM (
            SELECT {id_left}, {id_right}, distance,
                ROW_NUMBER() OVER(PARTITION BY {id_left}, {id_right} ORDER BY distance ASC) AS rank
            FROM (
                SELECT left.{id_left}, right.{id_right},
                    ST_Distance(left.geometry, right.geometry) AS distance
                FROM left JOIN right
                ON ST_Distance(left.geometry, right.geometry) < {distance_threshold}
            )
        )
        WHERE rank <= {k}
        """
    )
    spark.sql("DROP TABLE left")
    spark.sql("DROP TABLE right")
    return sdf<|MERGE_RESOLUTION|>--- conflicted
+++ resolved
@@ -2,12 +2,6 @@
 from sedona.core.spatialOperator import JoinQuery
 from sedona.utils.adapter import Adapter
 
-<<<<<<< HEAD
-from elmo_geo.io.io2 import load_missing
-
-# from elmo_geo import LOG
-=======
->>>>>>> dfa4d86c
 from elmo_geo.utils.dbr import spark
 from elmo_geo.utils.types import SparkDataFrame
 
