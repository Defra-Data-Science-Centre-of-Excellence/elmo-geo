"""Priority Habitats Inventory (PHI).

The [Priority Habitats Inventory](https://www.data.gov.uk/dataset/4b6ddab7-6c0f-4407-946e-d6499f19fcde/priority-habitats-inventory-england) 
is a spatial dataset indicating the locations and extents of habitat of 'principle importance'.

The data is not a exhaustive survey of habitat locations but is the best available indication of the locations of specific habitat types.
"""
from functools import partial, reduce

import pandas as pd
from pandera import DataFrameModel, Field
<<<<<<< HEAD
from pandera.dtypes import Category
=======
>>>>>>> 33631cbf
from pandera.engines.geopandas_engine import Geometry
from pyspark.sql import functions as F

from elmo_geo.etl import SRID, Dataset, DerivedDataset, SourceDataset
from elmo_geo.etl.transformations import sjoin_parcel_proportion
<<<<<<< HEAD
from elmo_geo.st.join import knn
=======
from elmo_geo.st.geometry import load_geometry
from elmo_geo.st.join import knn, sjoin
>>>>>>> 33631cbf
from elmo_geo.utils.types import SparkDataFrame

from .rpa_reference_parcels import reference_parcels

DISTANCE_THRESHOLD = 5_000


def split_mainhabs(sdf: SparkDataFrame) -> SparkDataFrame:
    """Splits the mainhabs field into a row for each habitat type.

    Creates new habitat_name column for the split habitats
    and drops the original column.
    """
    return sdf.withColumn("habitat_name", F.expr("EXPLODE(SPLIT(mainhabs, ','))")).drop("mainhabs")


_join_parcels = partial(sjoin_parcel_proportion, columns=["habitat_name"], fn_pre=split_mainhabs)


def _habitat_proximity(parcels: Dataset, habitats: Dataset, habitat_filter_expr: str, max_vertices: int = 256) -> pd.DataFrame:
    """Calculate the distance from each parcel to each selected habitat type.

    Used to find the closest habitat to each parcel and the associated distance. Applies filter
    to habitats dataset so that resulting proximity dataset is for a subset of priority habitats.

    Imposes distance threshold, preset to 5km, to avoid costly distance calculations.

    Parameters:
        parcels: The parcels dataset.
        habitats: The habitats dataset.
        habitat_filter_exr: SQL expression for filtering the habitats dataset.
        max_vertices: Max number of habitat geometries vertices. Geometries exceeding this threshold are split.

    Returns:
        DataFrame of parcel id to nearest habitat and the associated distance.
    """
    sdf_habitat = (
        habitats.sdf()
        .transform(split_mainhabs)
        .filter(F.expr(habitat_filter_expr))
        .select("habitat_name", "geometry")
        .withColumn("geometry", F.expr(f"ST_SubdivideExplode(geometry, {max_vertices})"))
    )

    sdf_parcels = parcels.sdf().select("id_parcel", "geometry")

    sdf_knn = knn(sdf_parcels, sdf_habitat, id_left="id_parcel", id_right="habitat_name", k=1, distance_threshold=DISTANCE_THRESHOLD).drop("rank")

    # Aggregate to return dataset with single row per parcel, closest habitat and corresponding distance.
    return sdf_knn.join(sdf_knn.groupBy("id_parcel").agg(F.min("distance").alias("distance")), on=["id_parcel", "distance"], how="inner").toPandas()


_heathland_habitat_proximity = partial(_habitat_proximity, habitat_filter_expr="habitat_name like '%heath%'")
_grassland_habitat_proximity = partial(
    _habitat_proximity,
    habitat_filter_expr="habitat_name in ('{}')".format(
        "','".join(
            [
                "Lowland calcareous grassland",
                "Upland calcareous grassland",
                "Lowland dry acid grassland",
                "Lowland meadows",
                "Purple moor grass and rush pastures",
                "Grass moorland",
            ]
        )
    ),
)


class PHIEnglandRawModel(DataFrameModel):
    """Data model for all England source PHI dataset.

    Attributes:
        mainhabs: Habitat names corresponding to the geometry, concatenated together
            separated by a comma.
        habcodes: Habitata type code
        areaha: Habitat area in hectares
        fid: Identifier for habitat
        geometry: Habitat geometry
    """

    mainhabs: str = Field()
    habcodes: str = Field()
    areaha: float = Field()
    version: str = Field()
    fid: str = Field(unique=True, alias="uid")
    geometry: Geometry(crs=SRID) = Field()


class PriorityHabitatParcels(DataFrameModel):
    """Model describing the Defra Priority Habitats data join to RPA parcels.

    Parameters:
        id_parcel: 11 character RPA reference parcel ID (including the sheet ID) e.g. `SE12263419`.
        habitat_name: The name of the priority habitat.
        proportion: The proportion of the parcel that intersects with the spatial priority.
    """

    id_parcel: str = Field()
    habitat_name: str = Field()
    proportion: float = Field(ge=0, le=1)


class PriorityHabitatProximity(DataFrameModel):
    """Model describing the distance between habitats in the
    Defra Priority Habitats dataset and RPA parcels.

    Parameters:
        id_parcel: 11 character RPA reference parcel ID (including the sheet ID) e.g. `SE12263419`.
        habitat_name: The name of the priority habitat.
        distance: The distance from the parcel to this type of habitat.
    """

    id_parcel: str = Field()
    habitat_name: str = Field()
    distance: int = Field()


defra_priority_habitat_england_raw = SourceDataset(
    name="defra_priority_habitat_england_raw",
    level0="bronze",
    level1="defra",
    restricted=False,
    source_path="/dbfs/mnt/base/unrestricted/source_defra_data_services_platform/dataset_priority_habitats_inventory_eng/format_GEOPARQUET_priority_habitats_inventory_eng/LATEST_priority_habitats_inventory_eng/ne_priority_habitat_inventory_england.parquet",
    model=PHIEnglandRawModel,
)
"""Definition for Defra Priority Habitats source data."""

defra_priority_habitat_parcels = DerivedDataset(
    name="defra_priority_habitat_parcels",
    level0="silver",
    level1="defra",
    restricted=False,
    is_geo=False,
    func=_join_parcels,
    dependencies=[reference_parcels, defra_priority_habitat_england_raw],
    model=PriorityHabitatParcels,
)
"""Definition for Defra Priority Habitats joined to RPA Parcels."""


defra_heathland_proximity_parcels = DerivedDataset(
    name="defra_heathland_proximity_parcels",
    level0="silver",
    level1="defra",
    restricted=False,
    is_geo=False,
    func=_heathland_habitat_proximity,
    dependencies=[reference_parcels, defra_priority_habitat_england_raw],
    model=PriorityHabitatProximity,
)
"""Defra Priority Habitats distance from parcels to heathland habitats.
"""

defra_grassland_proximity_parcels = DerivedDataset(
    name="defra_grassland_proximity_parcels",
    level0="silver",
    level1="defra",
    restricted=False,
    is_geo=False,
    func=_grassland_habitat_proximity,
    dependencies=[reference_parcels, defra_priority_habitat_england_raw],
    model=PriorityHabitatProximity,
)
"""Defra Priority Habitats distance from parcels to grassland habitats.

The following grassland habitats are included:
- Lowland calcareous grassland
- Upland calcareous grassland
- Lowland dry acid grassland
- Lowland meadows
- Purple moor grass and rush pastures
- Grass moorland
"""


def _habitat_area_within_distance(
    sdf_parcels: SparkDataFrame,
    sdf_phi: SparkDataFrame,
    distance_threshold: int,
) -> SparkDataFrame:
    """Performs distance join between parcels and priority habitats and sums the habitat area per parcel."""
    return (
        sjoin(sdf_parcels, sdf_phi, distance=distance_threshold)
        .withColumn("distance", F.expr("ST_Distance(geometry_left, geometry_right)"))
        .groupby("id_parcel", "habitat_name")
        .agg(
            F.expr("SUM(ST_Area(geometry_right)) AS area"),
            F.expr("CAST(ROUND(MIN(distance),0) AS int) AS minimum_distance"),
        )
        .withColumn("distance_threshold", F.lit(distance_threshold))
    )


def _habitat_area_within_distances(
    parcels: Dataset,
    priority_habitats_raw: Dataset,
    distances: list[int] = [1_000, 2_000, 3_000, 5_000],
) -> SparkDataFrame:
    """Calculates the area of priority habitat within each threshold distance to parcels."""
    sdf_phi = (
        priority_habitats_raw.sdf()
        .withColumn("geometry", load_geometry(encoding_fn=""))
        .withColumn("geometry", F.expr("ST_SubDivideExplode(geometry, 256)"))
        .transform(split_mainhabs)
    )

    def union(sdf1: SparkDataFrame, sdf2: SparkDataFrame) -> SparkDataFrame:
        return sdf1.unionByName(sdf2, allowMissingColumns=False)

    return reduce(union, [_habitat_area_within_distance(parcels.sdf(), sdf_phi, distance) for distance in distances])


class PriorityHabitatArea(DataFrameModel):
    """Model describing the area of priority habitats at different
    threshold distances from RPA parcels.

    Parameters:
        id_parcel: 11 character RPA reference parcel ID (including the sheet ID) e.g. `SE12263419`.
        habitat_name: The name of the priority habitat.
        area: The area of priority habitat geometries that are within the threshold distance, in m2. The area
        of the whole geometry is given, even if only part of the geometry is within the threshold.
        minimum_distance: Minimum distance to this type of habitat.
        distance_threshold: The threshold distance in metres.
    """

    id_parcel: str = Field(coerce=True)
    habitat_name: str = Field(coerce=True)
    area: float = Field(coerce=True)
    minimum_distance: int = Field(coerce=True)
    distance_threshold: int = Field(coerce=True)


defra_habitat_area_parcels = DerivedDataset(
    name="defra_habitat_area_parcels",
    level0="silver",
    level1="defra",
    restricted=False,
    is_geo=False,
    func=_habitat_area_within_distances,
    dependencies=[reference_parcels, defra_priority_habitat_england_raw],
    model=PriorityHabitatArea,
)
"""Area of Defra Priority Habitats within 2km and 5km of a parcel.

Used, in combination with other datasets, to classify which types of habitats can be created
on parcels as part of ELM habitat creation actions.

Two thresholds of 2km and 5km are used to allow for different criteria for rarer habitats.
At a single 5km threshold we expect rarer priority habitats to have smaller areas that other
habitat types, which could overly bias habitat creation classification towards more common
habitats. Using a second 2km threshold allows checking for nearby rarer habitats before moving to
more common habitats. 
"""<|MERGE_RESOLUTION|>--- conflicted
+++ resolved
@@ -9,21 +9,13 @@
 
 import pandas as pd
 from pandera import DataFrameModel, Field
-<<<<<<< HEAD
-from pandera.dtypes import Category
-=======
->>>>>>> 33631cbf
 from pandera.engines.geopandas_engine import Geometry
 from pyspark.sql import functions as F
 
 from elmo_geo.etl import SRID, Dataset, DerivedDataset, SourceDataset
 from elmo_geo.etl.transformations import sjoin_parcel_proportion
-<<<<<<< HEAD
-from elmo_geo.st.join import knn
-=======
 from elmo_geo.st.geometry import load_geometry
 from elmo_geo.st.join import knn, sjoin
->>>>>>> 33631cbf
 from elmo_geo.utils.types import SparkDataFrame
 
 from .rpa_reference_parcels import reference_parcels
