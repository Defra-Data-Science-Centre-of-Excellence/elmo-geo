"""Priority Habitats Inventory (PHI).

The [Priority Habitats Inventory](https://www.data.gov.uk/dataset/4b6ddab7-6c0f-4407-946e-d6499f19fcde/priority-habitats-inventory-england) 
is a spatial dataset indicating the locations and extents of habitat of 'principle importance'.

The data is not a exhaustive survey of habitat locations but is the best available indication of the locations of specific habitat types.
"""
from functools import partial

import pandas as pd
from pandera import DataFrameModel, Field
<<<<<<< HEAD
from pandera.dtypes import Category, Date
from pandera.engines.geopandas_engine import Geometry
=======
from pandera.dtypes import Category
from pandera.engines.pandas_engine import Geometry
>>>>>>> 30cdaed3
from pyspark.sql import functions as F

from elmo_geo.etl import SRID, Dataset, DerivedDataset, SourceDataset
from elmo_geo.etl.transformations import join_parcels
from elmo_geo.st.join import knn
from elmo_geo.utils.types import SparkDataFrame

from .rpa_reference_parcels import reference_parcels

DISTANCE_THRESHOLD = 5_000


def split_mainhabs(sdf: SparkDataFrame) -> SparkDataFrame:
    """Splits the mainhabs field into a row for each habitat type.

    Creates new habitat_name column for the split habitats
    and drops the original column.
    """
    return sdf.withColumn("habitat_name", F.expr("EXPLODE(SPLIT(mainhabs, ','))")).drop("mainhabs")


_join_parcels = partial(join_parcels, columns=["habitat_name"], fn_pre=split_mainhabs)


def _habitat_proximity(parcels: Dataset, habitats: Dataset, habitat_filter_expr: str, max_vertices: int = 256) -> pd.DataFrame:
    """Calculate the distance from each parcel to each selected habitat type.

    Used to find the closest habitat to each parcel and the associated distance. Applies filter
    to habitats dataset so that resulting proximity dataset is for a subset of priority habitats.

    Imposes distance threshold, preset to 5km, to avoid costly distance calculations.

    Parameters:
        parcels: The parcels dataset.
        habitats: The habitats dataset.
        habitat_filter_exr: SQL expression for filtering the habitats dataset.
        max_vertices: Max number of habitat geometries vertices. Geometries exceeding this threshold are split.

    Returns:
        DataFrame of parcel id to nearest habitat and the associated distance.
    """
    sdf_habitat = (
        habitats.sdf()
        .transform(split_mainhabs)
        .filter(F.expr(habitat_filter_expr))
        .select("habitat_name", "geometry")
        .withColumn("geometry", F.expr(f"ST_SubdivideExplode(geometry, {max_vertices})"))
    )

    sdf_parcels = parcels.sdf().select("id_parcel", "geometry")

    sdf_knn = knn(sdf_parcels, sdf_habitat, id_left="id_parcel", id_right="habitat_name", k=1, distance_threshold=DISTANCE_THRESHOLD).drop("rank")

    # Aggregate to return dataset with single row per parcel, closest habitat and corresponding distance.
    return sdf_knn.join(sdf_knn.groupBy("id_parcel").agg(F.min("distance").alias("distance")), on=["id_parcel", "distance"], how="inner").toPandas()


_heathland_habitat_proximity = partial(_habitat_proximity, habitat_filter_expr="habitat_name like '%heath%'")
_grassland_habitat_proximity = partial(
    _habitat_proximity,
    habitat_filter_expr="habitat_name in ('{}')".format(
        "','".join(
            [
                "Lowland calcareous grassland",
                "Upland calcareous grassland",
                "Lowland dry acid grassland",
                "Lowland meadows",
                "Purple moor grass and rush pastures",
                "Grass moorland",
            ]
        )
    ),
)


class PHIEnglandRawModel(DataFrameModel):
    """Data model for all England source PHI dataset.

    Attributes:
        mainhabs: Habitat names corresponding to the geometry, concatenated together
            separated by a comma.
        habcodes: Habitata type code
        areaha: Habitat area in hectares
        fid: Identifier for habitat
        geometry: Habitat geometry
    """

    mainhabs: str = Field(coerce=True)
    habcodes: str = Field(coerce=True)
    areaha: float = Field(coerce=True)
    version: str = Field(coerce=True)
    fid: str = Field(coerce=True, unique=True, alias="uid")
    geometry: Geometry(crs=SRID) = Field(coerce=True)


class PriorityHabitatParcels(DataFrameModel):
    """Model describing the Defra Priority Habitats data join to RPA parcels.

    Parameters:
        id_parcel: 11 character RPA reference parcel ID (including the sheet ID) e.g. `SE12263419`.
        habitat_name: The name of the priority habitat.
        proportion: The proportion of the parcel that intersects with the spatial priority.
    """

    id_parcel: str = Field()
    habitat_name: Category = Field(coerce=True)
    proportion: float = Field(coerce=True, ge=0, le=1)


class PriorityHabitatProximity(DataFrameModel):
    """Model describing the distance between habitats in the
    Defra Priority Habitats dataset and RPA parcels.

    Parameters:
        id_parcel: 11 character RPA reference parcel ID (including the sheet ID) e.g. `SE12263419`.
        habitat_name: The name of the priority habitat.
        distance: The distance from the parcel to this type of habitat.
    """

    id_parcel: str = Field()
    habitat_name: Category = Field(coerce=True)
    distance: int = Field(coerce=True)


defra_priority_habitat_england_raw = SourceDataset(
    name="defra_priority_habitat_england_raw",
    level0="bronze",
    level1="defra",
    restricted=False,
    source_path="/dbfs/mnt/base/unrestricted/source_defra_data_services_platform/dataset_priority_habitats_inventory_eng/format_GEOPARQUET_priority_habitats_inventory_eng/LATEST_priority_habitats_inventory_eng/ne_priority_habitat_inventory_england.parquet",
    model=PHIEnglandRawModel,
)
"""Definition for Defra Priority Habitats source data."""

defra_priority_habitat_parcels = DerivedDataset(
    name="defra_priority_habitat_parcels",
    level0="silver",
    level1="defra",
    restricted=False,
    is_geo=False,
    func=_join_parcels,
    dependencies=[reference_parcels, defra_priority_habitat_england_raw],
    model=PriorityHabitatParcels,
)
"""Definition for Defra Priority Habitats joined to RPA Parcels."""


defra_heathland_proximity_parcels = DerivedDataset(
    name="defra_heathland_proximity_parcels",
    level0="silver",
    level1="defra",
    restricted=False,
    is_geo=False,
    func=_heathland_habitat_proximity,
    dependencies=[reference_parcels, defra_priority_habitat_england_raw],
    model=PriorityHabitatProximity,
)
"""Defra Priority Habitats distance from parcels to heathland habitats.
"""

defra_grassland_proximity_parcels = DerivedDataset(
    name="defra_grassland_proximity_parcels",
    level0="silver",
    level1="defra",
    restricted=False,
    is_geo=False,
    func=_grassland_habitat_proximity,
    dependencies=[reference_parcels, defra_priority_habitat_england_raw],
    model=PriorityHabitatProximity,
)
"""Defra Priority Habitats distance from parcels to grassland habitats.

The following grassland habitats are included:
- Lowland calcareous grassland
- Upland calcareous grassland
- Lowland dry acid grassland
- Lowland meadows
- Purple moor grass and rush pastures
- Grass moorland
"""<|MERGE_RESOLUTION|>--- conflicted
+++ resolved
@@ -9,13 +9,8 @@
 
 import pandas as pd
 from pandera import DataFrameModel, Field
-<<<<<<< HEAD
 from pandera.dtypes import Category, Date
 from pandera.engines.geopandas_engine import Geometry
-=======
-from pandera.dtypes import Category
-from pandera.engines.pandas_engine import Geometry
->>>>>>> 30cdaed3
 from pyspark.sql import functions as F
 
 from elmo_geo.etl import SRID, Dataset, DerivedDataset, SourceDataset
