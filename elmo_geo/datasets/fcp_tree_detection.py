--- conflicted
+++ resolved
@@ -11,8 +11,6 @@
 """
 from functools import partial
 
-<<<<<<< HEAD
-import pyspark.sql.functions as F
 from pandera import DataFrameModel, Field
 from pandera.dtypes import Float64
 
@@ -20,13 +18,7 @@
 from elmo_geo.etl.transformations import pivot_wide_sdf, sjoin_boundaries, sjoin_boundary_count
 from elmo_geo.io.file import auto_repartition
 from elmo_geo.utils.types import SparkDataFrame
-=======
-from pandera import DataFrameModel, Field
-from pandera.dtypes import Float64
-
-from elmo_geo.etl import DerivedDataset, SourceDataset
 from elmo_geo.etl.transformations import sjoin_boundary_count
->>>>>>> 6f6c66f9
 
 from .boundary import boundary_segments
 from .rpa_reference_parcels import reference_parcels
@@ -94,22 +86,15 @@
 
 
 fcp_boundary_tree_count = DerivedDataset(
-<<<<<<< HEAD
-    medallion="silver",
-    source="fcp",
-    name="fcp_boundary_tree_count",
-=======
     name="fcp_boundary_tree_count",
     medallion="silver",
     source="fcp",
->>>>>>> 6f6c66f9
     model=FCPTBoundaryTreeCounts,
     restricted=False,
     func=partial(sjoin_boundary_count, fn_pre=prep_tree_point),
     dependencies=[reference_parcels, boundary_segments, fcp_tree_detection_raw],
     is_geo=False,
 )
-<<<<<<< HEAD
 """Counts fof trees intersecting parcel boundary segments."""
 
 
@@ -170,7 +155,4 @@
     dependencies=[reference_parcels, boundary_segments, fcp_tree_detection_raw],
     is_geo=False,
 )
-"""Counts of trees itersecting parcel interiors."""
-=======
-"""Counts fof trees intersecting parcel boundary segments."""
->>>>>>> 6f6c66f9
+"""Counts of trees itersecting parcel interiors."""