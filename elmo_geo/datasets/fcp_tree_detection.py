<<<<<<< HEAD
"""England Tree map produced from tree dectation classification of LiDAR Vegetation Object Model data.
=======
"""England Tree map produced from tree detection classification of LiDAR Vegetation Object Model data.
>>>>>>> 4232f48c

The outputs from the tree detection process are available as a source dataset. Derived datasets join these
tree detections to parcels and parcel boundaries.

A quality assurance review of the tree detection dataset is available in share point
([Evidence_QA_template Tree Detection](https://defra.sharepoint.com/:x:/r/teams/Team1645/Evidence%20and%20Analysis%20WS/4.9_Workstream_Areas_Modelling_Strategy/4.9.7%20Modelling%20Strategy%20Documentation/Sylvan_Features/Lidar%20Tree%20Detection/Evidence_QA_template%20Tree%20Detection.xlsm?d=w04f7b4159fbd4517b89dcc949b122cf0&csf=1&web=1&e=7jP6hB))

The [tree-detection](https://github.com/Defra-Data-Science-Centre-of-Excellence/tree-detection) GitHub repository
contains the code used to produce the tree detections.
"""
from functools import partial

import pyspark.sql.functions as F
from pandera import DataFrameModel, Field
from pandera.dtypes import Float64, Int32
from pyspark.sql import Window

from elmo_geo.etl import Dataset, DerivedDataset, SourceDataset
from elmo_geo.etl.transformations import (
    pivot_wide_sdf,
    sjoin_parcels,
)
from elmo_geo.io.file import auto_repartition
from elmo_geo.utils.types import SparkDataFrame

from .boundary import boundary_segments
from .rpa_reference_parcels import reference_parcels


# Tree Detections Dataset - potentially temporary data used for a specific BTO request
class FCPTreeDetectionsRaw(DataFrameModel):
    """Model for raw tree detection data before parcel joins and counts.
    Attributes:
        top_x:easting spatial reference for point location of a tree
        top_y:northing spatial reference for point location of a tree
        top_height: height of identified tree (maybe meters, need to confirm)
        chm_path:source of lidar the tree detection is derived from
        msg: field for annotations
        top_point: point geometry
        crown_poly_raster: polygon geometry of the crown of the tree
        major_grid:possibly OS grid location i.e. SO

    """

    top_x: Float64 = Field()
    top_y: Float64 = Field()
    top_height: Float64 = Field()
    chm_path: str = Field()
    msg: str = Field()
    top_point: str = Field()
    crown_poly_raster: str = Field()
    major_grid: str = Field()


fcp_tree_detection_raw = SourceDataset(
    name="fcp_tree_detection_raw",
    medallion="bronze",
    source="fcp",
    model=FCPTreeDetectionsRaw,
    restricted=False,
    is_geo=False,
    source_path="/dbfs/mnt/lab/unrestricted/elm/elmo/tree_features/tree_detections/tree_detections_202311231323.parquet/",
)
"""LiDAR derived tree map of England. Prodives estimated coordinate of peak of the tree crown and polygon of tree crown.
It was created by DSMT FCP with the [tree-detection](https://github.com/Defra-Data-Science-Centre-of-Excellence/tree-detection)
GitHub repository."""


class FCPTBoundaryTreeCounts(DataFrameModel):
    """Model for counts of trees intersecting parcel boudaries.
    Attributes:
        id_parcel: parcel id in which that boundary came from.
        id_boundary: boundary id, unique id for each parcel boudnary segment.
        m: length of the boundary geometry.
        count_*m: Number of trees intersectin the boundary segment buffered at "*"
    """

    id_boundary: int = Field()
    id_parcel: str = Field()
    m: float = Field()
    count_2m: Int32 = Field()
    count_4m: Int32 = Field()
    count_8m: Int32 = Field()
    count_12m: Int32 = Field()
    count_24m: Int32 = Field()


def prep_tree_point(sdf):
    return sdf.selectExpr("ST_GeomFromWKT(top_point) AS geometry")


def sjoin_boundary_count(
    parcels: Dataset | SparkDataFrame,
    boundary_segments: Dataset | SparkDataFrame,
    features: Dataset | SparkDataFrame,
    buffers: list[int] = [0, 2, 4, 8, 12, 24],
    **kwargs,
):
    """Count the number of feature geometries intersecting parcel boundary segments."""
    sdf_segments = boundary_segments if isinstance(boundary_segments, SparkDataFrame) else boundary_segments.sdf()

    # window used to avoid double counting geomerites within a parcel
    # eg where a feature intersects multiple buffered parcel boundary segments.
    window = Window.partitionBy("id_parcel", "buffer", "geometry_right").orderBy("distance")
    return (
        sjoin_parcels(parcels, features, distance=max(buffers), **kwargs)
        .join(sdf_segments, on="id_parcel")
        .withColumn("buffer", F.expr(f"EXPLODE(ARRAY{tuple(buffers)})"))
        .transform(auto_repartition, count_ratio=1e-5, cols=["id_parcel", "buffer"])
        .withColumn("geometry_buffer", F.expr("ST_Buffer(geometry, buffer)"))
        .withColumn("geometry_right", F.expr("EXPLODE(ST_Dump(geometry_right))"))
        .filter("ST_Intersects(geometry_buffer, geometry_right)")
        .withColumn("distance", F.expr("ST_Distance(geometry_right, geometry)"))
        .withColumn("rank", F.row_number().over(window))
        .groupby("id_parcel", "id_boundary", "buffer")
        .agg(
            F.expr("FIRST(m) as m"),
            F.expr("CAST(SUM(CASE WHEN rank=1 THEN 1 ELSE 0 END) as Int) as count"),
        )
        .transform(pivot_wide_sdf, name_col="buffer", value_col="count")
        .withColumnsRenamed({str(b): f"count_{b}m" for b in buffers})
        .fillna(0)
    )


fcp_boundary_tree_count = DerivedDataset(
    name="fcp_boundary_tree_count",
    medallion="silver",
    source="fcp",
    model=FCPTBoundaryTreeCounts,
    restricted=False,
    func=partial(sjoin_boundary_count, fn_pre=prep_tree_point),
    dependencies=[reference_parcels, boundary_segments, fcp_tree_detection_raw],
    is_geo=False,
)
"""Counts fof trees intersecting parcel boundary segments."""


class FCPTInteriorTreeCounts(DataFrameModel):
    """Model for counts of trees intersecting parcel boudaries.
    Attributes:
        id_parcel: parcel id in which that boundary came from.
        count_*m: Number of trees intersectin the boundary segment buffered at "*"
    """

    id_parcel: str = Field()
    count_0m: Int32 = Field()
    count_2m: Int32 = Field()
    count_4m: Int32 = Field()
    count_8m: Int32 = Field()
    count_12m: Int32 = Field()
    count_24m: Int32 = Field()


def sjoin_interior_count(
    parcels: Dataset | SparkDataFrame,
    boundary_segments: Dataset | SparkDataFrame,
    features: Dataset | SparkDataFrame,
    buffers: list[float] = [0, 2, 4, 8, 12, 24],
    **kwargs,
):
    """Counts the number of trees in a parcel's interior.

    Parcel interios defined by the difference between buffered boundary segment geometries
    and the parcel geometry.
    """
    sdf_segments = boundary_segments if isinstance(boundary_segments, SparkDataFrame) else boundary_segments.sdf()

    return (
        sjoin_parcels(parcels, features, distance=max(buffers), **kwargs)
        .join(sdf_segments, on="id_parcel")
        .withColumn("buffer", F.expr(f"EXPLODE(ARRAY{tuple(buffers)})"))
        .transform(auto_repartition, count_ratio=1e-5, cols=["id_parcel", "buffer"])
        .withColumn("geometry", F.expr("ST_Buffer(geometry, buffer)"))  # buffer segment geoms
        .groupby("id_parcel", "buffer")
        .agg(
            F.expr("FIRST(geometry_right) as geometry_tree"),
            F.expr("ST_Difference(FIRST(geometry_left), ST_Union_Aggr(geometry)) as geometry_parcel_interior"),
        )
        .withColumn("geometry_tree", F.expr("EXPLODE(ST_Dump(geometry_tree))"))
        .filter("ST_Intersects(geometry_parcel_interior, geometry_tree)")
        .groupby("id_parcel", "buffer")
        .agg(F.expr("CAST(COUNT(geometry_tree) as Int) as count"))
        .transform(pivot_wide_sdf, name_col="buffer", value_col="count")
        .withColumnsRenamed({str(b): f"count_{b}m" for b in buffers})
        .fillna(0)
    )


fcp_interior_tree_count = DerivedDataset(
    medallion="silver",
    source="fcp",
    name="fcp_interior_tree_count",
    model=FCPTInteriorTreeCounts,
    restricted=False,
    func=partial(sjoin_interior_count, fn_pre=prep_tree_point),
    dependencies=[reference_parcels, boundary_segments, fcp_tree_detection_raw],
    is_geo=False,
)
"""Counts of trees itersecting parcel interiors."""<|MERGE_RESOLUTION|>--- conflicted
+++ resolved
@@ -1,8 +1,4 @@
-<<<<<<< HEAD
-"""England Tree map produced from tree dectation classification of LiDAR Vegetation Object Model data.
-=======
 """England Tree map produced from tree detection classification of LiDAR Vegetation Object Model data.
->>>>>>> 4232f48c
 
 The outputs from the tree detection process are available as a source dataset. Derived datasets join these
 tree detections to parcels and parcel boundaries.
