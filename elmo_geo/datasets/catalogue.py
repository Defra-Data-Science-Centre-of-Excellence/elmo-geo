import json

from elmo_geo import LOG

FILEPATH_CATALOGUE = "data/catalogue.json"


def load_catalogue() -> dict | list:
    """Load the data catalogue"""
    with open(FILEPATH_CATALOGUE, "r") as fp:
        obj = json.loads(fp.read())
    return obj


def save_catalogue(obj: dict | list):
    """Save the data catalogue"""
    with open(FILEPATH_CATALOGUE, "w", encoding="utf-8") as fp:
        json.dump(obj, fp, ensure_ascii=False, indent=4)


def run_task_on_catalogue(task: str, fn: callable, force: bool = False):
    """Run a task on all datasets with that task set to "todo".
    With `force=True` most tasks still won't save a new version if the dataset exists.
    Compatibility with Pandas requires deleting instead of using `mode="overwrite"`.
<<<<<<< HEAD
=======
    Params:
        task: name of the task to be completed
        fn: fn of the task
        force: ignore when the task was last completed and retry
>>>>>>> 50875559
    ```py
    def lookup_parcel(dataset):
        f = "{}/elmo_geo-lookup_{}.parquet".format(SILVER, dataset["name"].split("-")[1])
        sdf_parcel = spark.read.parquet(find_datasets("rpa-parcel-adas")["uri"])
        sdf_other = spark.read.parquet(dataset["uri"])
        sdf = sjoin(sdf_parcel, sdf_other).select("id_parcel", "fid")
        sdf.toPandas().to_parquet(f)
        LOG.info(f"Complete Task: lookup_parcel, {dataset['name']}. {f}")
        dataset["tasks"]["lookup_parcel"] = f
        return dataset

    run_task_on_catalogue("lookup_parcel", lookup_parcel)
    ```
    """
    catalogue = load_catalogue()
    for i, dataset in enumerate(catalogue):
        status = dataset["tasks"].get(task, False)
<<<<<<< HEAD
        if status == "todo" or (force and status != False):
=======
        if status == "todo" or (force and status is not False):
>>>>>>> 50875559
            try:
                catalogue[i] = fn(dataset)
            except Exception as err:
                LOG.warning(f"Failed {task}\n{dataset}\n{err}")
    save_catalogue(catalogue)


def find_datasets(string: str) -> list[dict]:
    """Find datasets with like names, returns a list
    Example:
        ```py
        parcel = find_dataset('rpa-parcel-adas')[0]
        sdf_parcel = spark.read.parquet(parcel['uri'])
        ```
    """
    return [dataset for dataset in load_catalogue() if string in dataset["name"]]


def add_to_catalogue(datasets: list[dict]):
    """Add a new dataset to the catalogue
    By replacing the same name or appending.
    """
    catalogue = load_catalogue()
    for dataset_new in datasets:
        for i, dataset_catalogue in enumerate(catalogue):
            if dataset_new["name"] == dataset_catalogue["name"]:
                catalogue[i] = dataset_new
                break
        else:
            catalogue.append(dataset_new)
    save_catalogue(catalogue)<|MERGE_RESOLUTION|>--- conflicted
+++ resolved
@@ -22,13 +22,10 @@
     """Run a task on all datasets with that task set to "todo".
     With `force=True` most tasks still won't save a new version if the dataset exists.
     Compatibility with Pandas requires deleting instead of using `mode="overwrite"`.
-<<<<<<< HEAD
-=======
     Params:
         task: name of the task to be completed
         fn: fn of the task
         force: ignore when the task was last completed and retry
->>>>>>> 50875559
     ```py
     def lookup_parcel(dataset):
         f = "{}/elmo_geo-lookup_{}.parquet".format(SILVER, dataset["name"].split("-")[1])
@@ -46,11 +43,7 @@
     catalogue = load_catalogue()
     for i, dataset in enumerate(catalogue):
         status = dataset["tasks"].get(task, False)
-<<<<<<< HEAD
-        if status == "todo" or (force and status != False):
-=======
         if status == "todo" or (force and status is not False):
->>>>>>> 50875559
             try:
                 catalogue[i] = fn(dataset)
             except Exception as err:
