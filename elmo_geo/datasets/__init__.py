--- conflicted
+++ resolved
@@ -54,7 +54,6 @@
 from .rpa_reference_parcels import reference_parcels, reference_parcels_raw, reference_parcels_raw_no_sbi
 
 catalogue = [
-<<<<<<< HEAD
     protected_areas_parcels,
     ne_sssi_units_raw,
     ne_sssi_units_parcels,
@@ -68,12 +67,10 @@
     ne_ramsar_parcels,
     ne_marine_conservation_zones_raw,
     ne_marine_conservation_zones_parcels,
-=======
     esc_suitability_broadleaved_raw,
     esc_suitability_coniferous_raw,
     esc_suitability_riparian_raw,
     esc_tree_suitability,
->>>>>>> 2763df0b
     defra_priority_habitat_england,
     defra_priority_habitat_parcels,
     defra_heathland_proximity_parcels,
