"""elmo_geo datasets.
Datasets are collected into `catalogue: list[Dataset]` at the bottom.

Example use, printing all unfresh datasets.
```py
from elmo_geo.datasets import catalogue
for dataset in catalogue:
    if not dataset.is_fresh:
        print(dataset.name)
```
"""
from elmo_geo.etl import Dataset

from .boundary import (
    boundary_adjacencies,
    boundary_hedgerows,
    boundary_merger,
    boundary_merger_50p24m,
    boundary_merger_90p12m,
    boundary_relict,
    boundary_segments,
    boundary_walls,
    boundary_water_2m,
)
from .catchment_based_approach import (
    wetland_vision_parcels,
    wetland_vision_raw,
)
from .cec_soilscapes import (
    cec_soilscapes_habitats_parcels,
    cec_soilscapes_parcels,
    cec_soilscapes_raw,
    ne_soilscapes_habitats_raw,
)
from .commons import (
    commons_parcels,
    commons_raw,
)
from .defra_alc import (
    alc_parcels,
    alc_raw,
)
from .defra_flood_risk_areas import (
    flood_risk_areas_parcels,
    flood_risk_areas_raw,
)
from .defra_national_character_areas import (
    nca_parcels,
    nca_raw,
)
from .defra_priority_habitats import (
    defra_habitat_area_parcels,
    defra_priority_habitat_england_raw,
    defra_priority_habitat_parcels,
)
from .ea_alert import (
    ea_olf_parcels,
    ea_olf_raw,
)
from .ea_flood_risk_mapping import (
    ea_fz3_parcels,
    ea_fz3_raw,
    ea_rofrs_parcels,
    ea_rofrs_raw,
)
from .fc_ewco import (
    ewco_ammonia_emissions_parcels,
    ewco_ammonia_emissions_raw,
    ewco_flood_risk_parcels,
    ewco_flood_risk_raw,
    ewco_keeping_rivers_cool_parcels,
    ewco_keeping_rivers_cool_raw,
    ewco_nature_recovery_priority_habitat,
    ewco_nature_recovery_priority_habitat_parcels,
    ewco_nature_recovery_priority_habitat_raw,
    ewco_nfc_social_parcels,
    ewco_nfc_social_raw,
    ewco_parcels,
    ewco_priority_habitat_network_parcels,
    ewco_priority_habitat_network_raw,
    ewco_red_squirrel_parcels,
    ewco_red_squirrel_raw,
    ewco_sensitivity_parcels,
    ewco_sensitivity_raw,
    ewco_water_quality_parcels,
    ewco_water_quality_raw,
)
from .fc_woodland_sensitivity import (
    sfi_agroforestry,
    sfi_agroforestry_parcels,
    sfi_agroforestry_raw,
    woodland_creation_sensitivity,
    woodland_creation_sensitivity_parcels,
    woodland_creation_sensitivity_raw,
    woodland_creation_sensitivity_var1,
    woodland_creation_sensitivity_var1_parcels,
    woodland_creation_sensitivity_var1_raw,
    woodland_creation_sensitivity_var2,
    woodland_creation_sensitivity_var2_parcels,
    woodland_creation_sensitivity_var2_raw,
    woodland_creation_sensitivity_var3,
    woodland_creation_sensitivity_var3_parcels,
    woodland_creation_sensitivity_var3_raw,
)
from .fcp_habitat_classification import (
    evast_habitat_management_mapping_raw,
    evast_habitat_mapping_raw,
    fcp_habitat_creation_type_parcel,
    fcp_is_phi_parcel,
)
from .fcp_parcels_geojson import (
    reference_parcels_bng_geojson,
)
from .fcp_sylvan import (
    fcp_relict_hedge_raw,  # TODO: temporary
)
from .fcp_tree_detection import (
<<<<<<< HEAD
    fcp_boundary_tree_count,
    fcp_interior_tree_count,
    fcp_tree_detection_raw,
=======
    fcp_tree_detection_raw,  # TODO: temporary
>>>>>>> 74900825
)
from .fr_esc_m3_trees import (
    esc_carbon_parcels,
    esc_carbon_parcels_w_50yr_total,
    esc_m3_geo,
    esc_m3_raw,
    esc_species_parcels,
    os_bng_no_peat_parcels,
)
from .fr_esc_m3_woodland_suitability import (
    esc_woodland_suitability,
    esc_woodland_suitability_rcp45_2021_2028,
)
from .hedges import (
    rpa_hedges_raw,  # TODO: snapshot
)
from .living_england import (
    living_england_habitat_map_phase_4_parcels,
    living_england_habitat_map_phase_4_raw,
)
from .moor import (
    is_upland_parcels,
    moorline_parcels,
    moorline_raw,
)
from .ons import (
    bua_parcels,
    bua_raw,
    country_parcels,
    country_raw,
    cua_parcels,
    cua_raw,
    itl2_parcels,
    itl2_raw,
    itl3_parcels,
    itl3_raw,
    lad_parcels,
    lad_raw,
    region_parcels,
    region_raw,
    ward_parcels,
    ward_raw,
)
from .os import (
    os_bng_parcels,
    os_bng_raw,
    os_ngd_raw,
)
from .osm import (
    osm_raw,
    osm_tidy,
)
from .peat import (
    peaty_soils_parcels,
    peaty_soils_raw,
)
from .protected_areas import (
    jncc_spa_parcels,
    jncc_spa_raw,
    ne_marine_conservation_zones_parcels,
    ne_marine_conservation_zones_raw,
    ne_nnr_parcels,
    ne_nnr_raw,
    ne_ramsar_parcels,
    ne_ramsar_raw,
    ne_sac_parcels,
    ne_sac_raw,
    ne_sssi_units_parcels,
    ne_sssi_units_raw,  # snapshot
    protected_areas_parcels,
)
from .protected_landscapes import (
    national_landscapes_raw,
    national_parks_raw,
    protected_landscapes_parcels,
    protected_landscapes_tidy,
)
from .rpa_land_cover import (
    rpa_land_cover_codes_raw,
    rpa_land_cover_parcels,
    rpa_land_cover_parcels_raw,
)
from .rpa_reference_parcels import (
    reference_parcels,
    reference_parcels_raw,
    reference_parcels_raw_no_sbi,
)
from .ukceh_fertilisers import (
    ukceh_fertilisers_parcels,
    ukceh_nitrogen_parcels,
    ukceh_nitrogen_raw,
    ukceh_phosphorus_parcels,
    ukceh_phosphorus_raw,
    ukceh_potassium_parcels,
    ukceh_potassium_raw,
)
from .wfm import (
    wfm_farms,
    wfm_info,
    wfm_parcels,
)

catalogue = list(v for v in locals().values() if isinstance(v, Dataset))<|MERGE_RESOLUTION|>--- conflicted
+++ resolved
@@ -115,13 +115,9 @@
     fcp_relict_hedge_raw,  # TODO: temporary
 )
 from .fcp_tree_detection import (
-<<<<<<< HEAD
     fcp_boundary_tree_count,
     fcp_interior_tree_count,
     fcp_tree_detection_raw,
-=======
-    fcp_tree_detection_raw,  # TODO: temporary
->>>>>>> 74900825
 )
 from .fr_esc_m3_trees import (
     esc_carbon_parcels,
