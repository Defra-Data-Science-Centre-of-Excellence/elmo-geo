"""`elmo_geo` datasets."""
import json
import shutil
from pathlib import Path

from elmo_geo import register
from elmo_geo.utils.log import LOG

from .boundary import (
    boundary_adjacencies,
<<<<<<< HEAD
    boundary_hedgerows,
    boundary_segments,
    boundary_walls,
    boundary_water,
=======
    boundary_segments,
>>>>>>> ffb4633b
)
from .catchment_based_approach import (
    wetland_vision_parcels,
    wetland_vision_raw,
)
from .cec_soilscapes import (
    cec_soilscapes_habitats_parcels,
    cec_soilscapes_parcels,
    cec_soilscapes_raw,
    ne_soilscapes_habitats_raw,
)
from .commons import (
    commons_parcels,
    commons_raw,
)
from .defra_alc import (
    alc_parcels,
    alc_raw,
)
from .defra_flood_risk_areas import (
    flood_risk_areas_parcels,
    flood_risk_areas_raw,
)
from .defra_national_character_areas import (
    nca_parcels,
    nca_raw,
)
from .defra_priority_habitats import (
    defra_grassland_proximity_parcels,
    defra_habitat_area_parcels,
    defra_heathland_proximity_parcels,
    defra_priority_habitat_england_raw,
    defra_priority_habitat_parcels,
)
from .fc_ewco import (
    ewco_nature_recovery_priority_habitat,
    ewco_nature_recovery_priority_habitat_parcels,
    ewco_nature_recovery_priority_habitat_raw,
)
from .fc_woodland_sensitivity import (
    sfi_agroforestry,
    sfi_agroforestry_parcels,
    sfi_agroforestry_raw,
    woodland_creation_sensitivity,
    woodland_creation_sensitivity_parcels,
    woodland_creation_sensitivity_raw,
    woodland_creation_sensitivity_var1,
    woodland_creation_sensitivity_var1_parcels,
    woodland_creation_sensitivity_var1_raw,
    woodland_creation_sensitivity_var2,
    woodland_creation_sensitivity_var2_parcels,
    woodland_creation_sensitivity_var2_raw,
    woodland_creation_sensitivity_var3,
    woodland_creation_sensitivity_var3_parcels,
    woodland_creation_sensitivity_var3_raw,
)
from .fcp_habitat_classification import (
    evast_habitat_mapping_raw,
    fcp_habitat_creation_type_parcel,
    fcp_habitat_management_type_parcel,
)
from .fr_esc_m3_trees import (
    esc_carbon_parcels,
    esc_m3_geo,
    esc_m3_raw,
    esc_species_parcels,
    os_bng_no_peat_parcels,
)
from .fr_esc_m3_trees_suitability import (
    esc_tree_suitability,
)
from .hedges import (
    rpa_hedges_raw,
)
from .living_england import (
    living_england_habitat_map_phase_4_parcels,
    living_england_habitat_map_phase_4_raw,
)
from .moor import (
    is_upland_parcels,
    moorline_parcels,
    moorline_raw,
)
from .ons import (
    bua_parcels,
    bua_raw,
    country_parcels,
    country_raw,
    cua_parcels,
    cua_raw,
    itl2_parcels,
    itl2_raw,
    lad_parcels,
    lad_raw,
    region_parcels,
    region_raw,
    ward_parcels,
    ward_raw,
)
from .os import (
    os_bng_parcels,
    os_bng_raw,
    os_ngd_raw,
)
from .osm import (
    osm_raw,
    osm_tidy,
)
from .peat import (
    peaty_soils_parcels,
    peaty_soils_raw,
)
from .protected_areas import (
    jncc_spa_parcels,
    jncc_spa_raw,
    ne_marine_conservation_zones_parcels,
    ne_marine_conservation_zones_raw,
    ne_nnr_parcels,
    ne_nnr_raw,
    ne_ramsar_parcels,
    ne_ramsar_raw,
    ne_sac_parcels,
    ne_sac_raw,
    ne_sssi_units_parcels,
    ne_sssi_units_raw,
    protected_areas_parcels,
)
from .protected_landscapes import (
    national_landscapes_raw,
    national_parks_raw,
    protected_landscapes_parcels,
    protected_landscapes_tidy,
)
from .rpa_land_cover import (
    rpa_land_cover_codes_raw,
    rpa_land_cover_parcels,
    rpa_land_cover_parcels_raw,
)
from .rpa_reference_parcels import (
    reference_parcels,
    reference_parcels_raw,
    reference_parcels_raw_no_sbi,
)

catalogue = [
    alc_parcels,
    alc_raw,
    boundary_adjacencies,
<<<<<<< HEAD
    boundary_hedgerows,
    boundary_segments,
    boundary_walls,
    boundary_water,
=======
    boundary_segments,
>>>>>>> ffb4633b
    bua_parcels,
    bua_raw,
    cec_soilscapes_habitats_parcels,
    cec_soilscapes_parcels,
    cec_soilscapes_raw,
    commons_parcels,
    commons_raw,  # geopackage
    country_parcels,
    country_raw,
    cua_parcels,
    cua_raw,
    defra_grassland_proximity_parcels,
    defra_habitat_area_parcels,
    defra_heathland_proximity_parcels,
    defra_priority_habitat_england_raw,
    defra_priority_habitat_parcels,
    esc_m3_geo,
    esc_m3_raw,
    esc_carbon_parcels,
    esc_species_parcels,
    esc_tree_suitability,
    evast_habitat_mapping_raw,
    ewco_nature_recovery_priority_habitat_parcels,
    ewco_nature_recovery_priority_habitat_raw,
    ewco_nature_recovery_priority_habitat,
    fcp_habitat_creation_type_parcel,
    fcp_habitat_management_type_parcel,
    flood_risk_areas_parcels,
    flood_risk_areas_raw,
    is_upland_parcels,
    itl2_parcels,
    itl2_raw,
    jncc_spa_parcels,
    jncc_spa_raw,
    lad_parcels,
    lad_raw,
    living_england_habitat_map_phase_4_parcels,
    living_england_habitat_map_phase_4_raw,
    moorline_parcels,
    moorline_raw,
    national_landscapes_raw,
    national_parks_raw,
    nca_parcels,
    nca_raw,
    ne_marine_conservation_zones_parcels,
    ne_marine_conservation_zones_raw,
    ne_nnr_parcels,
    ne_nnr_raw,
    ne_ramsar_parcels,
    ne_ramsar_raw,
    ne_sac_parcels,
    ne_sac_raw,
    ne_soilscapes_habitats_raw,
    ne_sssi_units_parcels,
    ne_sssi_units_raw,  # snapshot
    os_bng_no_peat_parcels,
    os_bng_parcels,
    os_bng_raw,
    os_ngd_raw,
<<<<<<< HEAD
    osm_raw,  # TODO
    osm_tidy,  # TODO
=======
    osm_raw,
    osm_tidy,
>>>>>>> ffb4633b
    peaty_soils_parcels,
    peaty_soils_raw,
    protected_areas_parcels,
    protected_landscapes_parcels,
    protected_landscapes_tidy,
    reference_parcels_raw_no_sbi,
    reference_parcels_raw,
    reference_parcels,
    region_parcels,
    region_raw,
    rpa_land_cover_codes_raw,
    rpa_land_cover_parcels,
    rpa_land_cover_parcels_raw,
    rpa_hedges_raw,  # snapshot
    sfi_agroforestry_parcels,
    sfi_agroforestry_raw,
    sfi_agroforestry,
    ward_parcels,
    ward_raw,
    wetland_vision_parcels,
    wetland_vision_raw,
    woodland_creation_sensitivity_parcels,
    woodland_creation_sensitivity_raw,
    woodland_creation_sensitivity_var1_parcels,
    woodland_creation_sensitivity_var1_raw,
    woodland_creation_sensitivity_var1,
    woodland_creation_sensitivity_var2_parcels,
    woodland_creation_sensitivity_var2_raw,
    woodland_creation_sensitivity_var2,
    woodland_creation_sensitivity_var3_parcels,
    woodland_creation_sensitivity_var3_raw,
    woodland_creation_sensitivity_var3,
    woodland_creation_sensitivity,
]
"""List of datasets in `elmo_geo`."""


def write_catalogue_json():
    "Write the catalogue as a json."
    register()
    with open("data/catalogue.json", "w") as f:
        f.write(json.dumps({dataset.name: dataset.dict for dataset in catalogue}, indent=4))


def destroy_datasets():
    """Destroy all datasets in the catalogue.

    Warning:
        Datasets may take long time to rebuild the next time you need them.
    """
    register()
    for dataset in catalogue:
        dataset.destroy()


def main():
    """Run the whole ETL to build any missing datasets and refresh any stale ones."""
    register()
    LOG.info("Refreshing all datasets...")
    for dataset in catalogue:
        if not dataset.is_fresh:
            dataset.refresh()
    LOG.info("All datasets are up to date.")


__all__ = ["catalogue", "destroy_datasets", "write_catalogue_json"]


if __name__ == "__main__":
    main()<|MERGE_RESOLUTION|>--- conflicted
+++ resolved
@@ -8,14 +8,10 @@
 
 from .boundary import (
     boundary_adjacencies,
-<<<<<<< HEAD
     boundary_hedgerows,
     boundary_segments,
     boundary_walls,
     boundary_water,
-=======
-    boundary_segments,
->>>>>>> ffb4633b
 )
 from .catchment_based_approach import (
     wetland_vision_parcels,
@@ -164,14 +160,10 @@
     alc_parcels,
     alc_raw,
     boundary_adjacencies,
-<<<<<<< HEAD
     boundary_hedgerows,
     boundary_segments,
     boundary_walls,
     boundary_water,
-=======
-    boundary_segments,
->>>>>>> ffb4633b
     bua_parcels,
     bua_raw,
     cec_soilscapes_habitats_parcels,
@@ -231,13 +223,8 @@
     os_bng_parcels,
     os_bng_raw,
     os_ngd_raw,
-<<<<<<< HEAD
-    osm_raw,  # TODO
-    osm_tidy,  # TODO
-=======
     osm_raw,
     osm_tidy,
->>>>>>> ffb4633b
     peaty_soils_parcels,
     peaty_soils_raw,
     protected_areas_parcels,
