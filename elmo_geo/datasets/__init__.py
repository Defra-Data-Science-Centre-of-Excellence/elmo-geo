--- conflicted
+++ resolved
@@ -59,7 +59,6 @@
     woodland_creation_sensitivity_var3_parcels,
     woodland_creation_sensitivity_var3_raw,
 )
-<<<<<<< HEAD
 from .fr_esc_m3_trees import (
     esc_native_broadleaved_26_raw,
     esc_native_broadleaved_45_raw,
@@ -82,9 +81,6 @@
     esc_wood_pasture_60_raw,
     esc_wood_pasture_85_raw,
 )
-from .fr_esc_m3_trees_suitability import esc_suitability_broadleaved_raw, esc_suitability_coniferous_raw, esc_suitability_riparian_raw, esc_tree_suitability
-from .ons_itl import itl2_boundaries_parcels, itl2_boundaries_raw
-=======
 from .fr_esc_m3_trees_suitability import (
     esc_suitability_broadleaved_raw,
     esc_suitability_coniferous_raw,
@@ -123,7 +119,6 @@
     peaty_soils_parcels,
     peaty_soils_raw,
 )
->>>>>>> 96f4dbbe
 from .protected_areas import (
     jncc_spa_parcels,
     jncc_spa_raw,
@@ -152,7 +147,6 @@
 )
 
 catalogue = [
-<<<<<<< HEAD
     protected_areas_parcels,
     ne_sssi_units_raw,
     ne_sssi_units_parcels,
@@ -190,7 +184,6 @@
     esc_suitability_coniferous_raw,
     esc_suitability_riparian_raw,
     esc_tree_suitability,
-=======
     alc_raw,
     alc_parcels,
     bua_raw,
@@ -207,7 +200,6 @@
     defra_priority_habitat_raw_central,
     defra_priority_habitat_raw_south,
     defra_priority_habitat_raw_north,
->>>>>>> 96f4dbbe
     defra_priority_habitat_england,
     defra_priority_habitat_parcels,
     defra_heathland_proximity_parcels,
