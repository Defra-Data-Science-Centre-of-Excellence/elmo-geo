--- conflicted
+++ resolved
@@ -28,19 +28,13 @@
     woodland_creation_sensitivity_var3_parcels,
     woodland_creation_sensitivity_var3_raw,
 )
-<<<<<<< HEAD
-from .ons_itl import itl2_boundaries, itl2_boundaries_parcels
+from .ons_itl import itl2_boundaries_parcels, itl2_boundaries_raw
 from .rpa_reference_parcels import reference_parcels, reference_parcels_raw, reference_parcels_raw_no_sbi
 
-catalogue = [
-=======
-from .ons_itl import itl2_boundaries_parcels, itl2_boundaries_raw
-from .rpa_reference_parcels import reference_parcels
 
 catalogue = [
     itl2_boundaries_raw,
     itl2_boundaries_parcels,
->>>>>>> 4ceaa050
     ewco_nature_recovery_priority_habitat_parcels,
     ewco_nature_recovery_priority_habitat_raw,
     ewco_nature_recovery_priority_habitat,
