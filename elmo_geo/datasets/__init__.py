--- conflicted
+++ resolved
@@ -28,24 +28,16 @@
     woodland_creation_sensitivity_var3_parcels,
     woodland_creation_sensitivity_var3_raw,
 )
-<<<<<<< HEAD
-from .ons_itl import itl2_boundaries
+from .ons_itl import itl2_boundaries, itl2_boundaries_parcels
 from .rpa_reference_parcels import reference_parcels, reference_parcels_raw, reference_parcels_raw_no_sbi
 
 catalogue = [
-    itl2_boundaries,
-=======
-from .ons_itl import itl2_boundaries, itl2_boundaries_parcels
-from .rpa_reference_parcels import reference_parcels
-
-catalogue = [
-    itl2_boundaries,
-    itl2_boundaries_parcels,
     ewco_nature_recovery_priority_habitat_parcels,
->>>>>>> da1d74a4
     ewco_nature_recovery_priority_habitat_raw,
     ewco_nature_recovery_priority_habitat,
     ewco_nature_recovery_priority_habitat_parcels,
+    itl2_boundaries,
+    itl2_boundaries_parcels,
     reference_parcels_raw,
     reference_parcels_raw_no_sbi,
     reference_parcels,
