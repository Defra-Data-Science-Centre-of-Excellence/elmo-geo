--- conflicted
+++ resolved
@@ -57,10 +57,7 @@
     woodland_creation_sensitivity_var3_raw,
 )
 from .fr_esc_m3_trees import (
-<<<<<<< HEAD
     esc_m3_geo,
-=======
->>>>>>> d61137c6
     esc_m3_raw,
 )
 from .fr_esc_m3_trees_suitability import (
@@ -97,11 +94,8 @@
     ward_raw,
 )
 from .os import (
-<<<<<<< HEAD
     os_bng_parcels,
     os_bng_raw,
-=======
->>>>>>> d61137c6
     os_ngd_raw,
 )
 from .peat import (
@@ -150,10 +144,7 @@
     ne_marine_conservation_zones_raw,
     ne_marine_conservation_zones_parcels,
     esc_m3_raw,
-<<<<<<< HEAD
     esc_m3_geo,
-=======
->>>>>>> d61137c6
     esc_suitability_broadleaved_raw,
     esc_suitability_coniferous_raw,
     esc_suitability_riparian_raw,
