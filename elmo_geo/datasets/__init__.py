--- conflicted
+++ resolved
@@ -5,10 +5,7 @@
 
 from elmo_geo.utils.log import LOG
 
-<<<<<<< HEAD
 from .esc_m3_trees_suitability import esc_suitability_broadleaved_raw, esc_suitability_coniferous_raw, esc_suitability_riparian_raw, esc_tree_suitability
-from .fc_agroforestry import sfi_agroforestry, sfi_agroforestry_parcels, sfi_agroforestry_raw
-=======
 from .fc_woodland_sensitivity import (
     sfi_agroforestry,
     sfi_agroforestry_parcels,
@@ -26,20 +23,14 @@
     woodland_creation_sensitivity_var3_parcels,
     woodland_creation_sensitivity_var3_raw,
 )
->>>>>>> 1b4b12bf
 from .rpa_reference_parcels import reference_parcels
 
 catalogue = [
     reference_parcels,
-    sfi_agroforestry_raw,
-    sfi_agroforestry,
-    sfi_agroforestry_parcels,
-<<<<<<< HEAD
     esc_suitability_broadleaved_raw,
     esc_suitability_coniferous_raw,
     esc_suitability_riparian_raw,
     esc_tree_suitability,
-=======
     woodland_creation_sensitivity,
     woodland_creation_sensitivity_parcels,
     woodland_creation_sensitivity_raw,
@@ -52,7 +43,6 @@
     woodland_creation_sensitivity_var3,
     woodland_creation_sensitivity_var3_parcels,
     woodland_creation_sensitivity_var3_raw,
->>>>>>> 1b4b12bf
 ]
 """List of datasets in `elmo_geo`."""
 
