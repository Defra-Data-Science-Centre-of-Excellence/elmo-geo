--- conflicted
+++ resolved
@@ -66,11 +66,9 @@
     esc_carbon_parcels,
     esc_m3_geo,
     esc_m3_raw,
-<<<<<<< HEAD
+    esc_carbon_parcels,
     esc_species_parcels,
-=======
     os_bng_no_peat_parcels,
->>>>>>> 630bdafd
 )
 from .fr_esc_m3_trees_suitability import (
     esc_suitability_broadleaved_raw,
