--- conflicted
+++ resolved
@@ -60,10 +60,7 @@
 from .fcp_habitat_classification import (
     evast_habitat_mapping_raw,
     fcp_habitat_creation_type_parcel,
-<<<<<<< HEAD
     fcp_habitat_management_type_parcel,
-=======
->>>>>>> 437e6bc7
 )
 from .fr_esc_m3_trees import (
     esc_m3_geo,
@@ -83,10 +80,7 @@
     living_england_habitat_map_phase_4_raw,
 )
 from .moor import (
-<<<<<<< HEAD
-=======
     is_upland_parcels,
->>>>>>> 437e6bc7
     moorline_parcels,
     moorline_raw,
 )
@@ -143,48 +137,6 @@
 )
 
 catalogue = [
-<<<<<<< HEAD
-    protected_areas_parcels,
-    ne_sssi_units_raw,
-    ne_sssi_units_parcels,
-    ne_nnr_raw,
-    ne_nnr_parcels,
-    ne_sac_raw,
-    ne_sac_parcels,
-    jncc_spa_raw,
-    jncc_spa_parcels,
-    ne_ramsar_raw,
-    ne_ramsar_parcels,
-    ne_marine_conservation_zones_raw,
-    ne_marine_conservation_zones_parcels,
-    esc_native_broadleaved_26_raw,
-    esc_native_broadleaved_45_raw,
-    esc_native_broadleaved_60_raw,
-    esc_native_broadleaved_85_raw,
-    esc_productive_conifer_26_raw,
-    esc_productive_conifer_45_raw,
-    esc_productive_conifer_60_raw,
-    esc_productive_conifer_85_raw,
-    esc_riparian_26_raw,
-    esc_riparian_45_raw,
-    esc_riparian_60_raw,
-    esc_riparian_85_raw,
-    esc_silvoarable_26_raw,
-    esc_silvoarable_45_raw,
-    esc_silvoarable_60_raw,
-    esc_silvoarable_85_raw,
-    esc_wood_pasture_26_raw,
-    esc_wood_pasture_45_raw,
-    esc_wood_pasture_60_raw,
-    esc_wood_pasture_85_raw,
-    esc_suitability_broadleaved_raw,
-    esc_suitability_coniferous_raw,
-    esc_suitability_riparian_raw,
-    esc_tree_suitability,
-    evast_habitat_mapping_raw,
-    alc_raw,
-=======
->>>>>>> 437e6bc7
     alc_parcels,
     alc_raw,
     bua_parcels,
@@ -203,14 +155,8 @@
     defra_heathland_proximity_parcels,
     defra_priority_habitat_england_raw,
     defra_priority_habitat_parcels,
-<<<<<<< HEAD
-    defra_heathland_proximity_parcels,
-    defra_grassland_proximity_parcels,
-    defra_habitat_area_parcels,
-=======
     esc_m3_geo,
     esc_m3_raw,
->>>>>>> 437e6bc7
     esc_suitability_broadleaved_raw,
     esc_suitability_coniferous_raw,
     esc_suitability_riparian_raw,
@@ -219,40 +165,22 @@
     ewco_nature_recovery_priority_habitat_parcels,
     ewco_nature_recovery_priority_habitat_raw,
     ewco_nature_recovery_priority_habitat,
-<<<<<<< HEAD
-    ewco_nature_recovery_priority_habitat_parcels,
     fcp_habitat_creation_type_parcel,
     fcp_habitat_management_type_parcel,
-    flood_risk_areas_raw,
-=======
-    fcp_habitat_creation_type_parcel,
->>>>>>> 437e6bc7
     flood_risk_areas_parcels,
     flood_risk_areas_raw,
     is_upland_parcels,
     itl2_parcels,
     itl2_raw,
     jncc_spa_parcels,
-<<<<<<< HEAD
-    living_england_habitat_map_phase_4_raw,
-    living_england_habitat_map_phase_4_parcels,
-    lad_raw,
-=======
     jncc_spa_raw,
->>>>>>> 437e6bc7
     lad_parcels,
     lad_raw,
     living_england_habitat_map_phase_4_parcels,
     living_england_habitat_map_phase_4_raw,
     moorline_parcels,
-    moorline_raw,
-<<<<<<< HEAD
-    moorline_parcels,
-    nca_raw,
-=======
     national_landscapes_raw,
     national_parks_raw,
->>>>>>> 437e6bc7
     nca_parcels,
     nca_raw,
     ne_marine_conservation_zones_parcels,
