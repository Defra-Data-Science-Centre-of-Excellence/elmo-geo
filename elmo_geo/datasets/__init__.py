"""`elmo_geo` datasets."""
import json
import shutil
from pathlib import Path

from elmo_geo import register
from elmo_geo.utils.log import LOG

from .commons import commons_parcels, commons_raw
from .defra_alc import alc_parcels, alc_raw
from .defra_flood_risk_areas import flood_risk_areas_parcels, flood_risk_areas_raw
from .defra_priority_habitats import (
    defra_grassland_proximity_parcels,
    defra_heathland_proximity_parcels,
    defra_priority_habitat_england,
    defra_priority_habitat_parcels,
)
from .fc_ewco import (
    ewco_nature_recovery_priority_habitat,
    ewco_nature_recovery_priority_habitat_parcels,
    ewco_nature_recovery_priority_habitat_raw,
)
from .fc_woodland_sensitivity import (
    sfi_agroforestry,
    sfi_agroforestry_parcels,
    sfi_agroforestry_raw,
    woodland_creation_sensitivity,
    woodland_creation_sensitivity_parcels,
    woodland_creation_sensitivity_raw,
    woodland_creation_sensitivity_var1,
    woodland_creation_sensitivity_var1_parcels,
    woodland_creation_sensitivity_var1_raw,
    woodland_creation_sensitivity_var2,
    woodland_creation_sensitivity_var2_parcels,
    woodland_creation_sensitivity_var2_raw,
    woodland_creation_sensitivity_var3,
    woodland_creation_sensitivity_var3_parcels,
    woodland_creation_sensitivity_var3_raw,
)
<<<<<<< HEAD
from .hedges import rpa_hedges_raw
from .living_england import living_england_habitat_map_phase_4_parcel, living_england_habitat_map_phase_4_raw
from .moor import moorline_parcel, moorline_raw
from .ons import (
    bua_parcels,
    bua_raw,
    country_parcels,
    country_raw,
    cua_parcels,
    cua_raw,
    itl2_parcels,
    itl2_raw,
    lad_parcels,
    lad_raw,
    region_parcels,
    region_raw,
    ward_parcels,
    ward_raw,
)
from .peat import peaty_soils_parcels, peaty_soils_raw
from .protected_landscapes import (
    national_landscapes_raw,
    national_parks_raw,
    protected_landscapes_parcels,
    protected_landscapes_tidy,
=======
from .fr_esc_m3_trees_suitability import esc_suitability_broadleaved_raw, esc_suitability_coniferous_raw, esc_suitability_riparian_raw, esc_tree_suitability
from .ons_itl import itl2_boundaries_parcels, itl2_boundaries_raw
from .protected_areas import (
    jncc_spa_parcels,
    jncc_spa_raw,
    ne_marine_conservation_zones_parcels,
    ne_marine_conservation_zones_raw,
    ne_nnr_parcels,
    ne_nnr_raw,
    ne_ramsar_parcels,
    ne_ramsar_raw,
    ne_sac_parcels,
    ne_sac_raw,
    ne_sssi_units_parcels,
    ne_sssi_units_raw,
    protected_areas_parcels,
>>>>>>> 49dc6432
)
from .rpa_reference_parcels import reference_parcels, reference_parcels_raw, reference_parcels_raw_no_sbi

catalogue = [
<<<<<<< HEAD
    alc_raw,
    alc_parcels,
    bua_raw,
    bua_parcels,
    commons_raw,  # GPKG
    commons_parcels,
    country_raw,
    country_parcels,
    cua_raw,
    cua_parcels,
=======
    protected_areas_parcels,
    ne_sssi_units_raw,
    ne_sssi_units_parcels,
    ne_nnr_raw,
    ne_nnr_parcels,
    ne_sac_raw,
    ne_sac_parcels,
    jncc_spa_raw,
    jncc_spa_parcels,
    ne_ramsar_raw,
    ne_ramsar_parcels,
    ne_marine_conservation_zones_raw,
    ne_marine_conservation_zones_parcels,
    esc_suitability_broadleaved_raw,
    esc_suitability_coniferous_raw,
    esc_suitability_riparian_raw,
    esc_tree_suitability,
>>>>>>> 49dc6432
    defra_priority_habitat_england,
    defra_priority_habitat_parcels,
    defra_heathland_proximity_parcels,
    defra_grassland_proximity_parcels,
    ewco_nature_recovery_priority_habitat_parcels,
    ewco_nature_recovery_priority_habitat_raw,
    ewco_nature_recovery_priority_habitat,
    flood_risk_areas_raw,
    flood_risk_areas_parcels,
    itl2_raw,
    itl2_parcels,
    living_england_habitat_map_phase_4_raw,
    living_england_habitat_map_phase_4_parcel,
    lad_raw,
    lad_parcels,
    moorline_raw,  # GPKG
    moorline_parcel,
    reference_parcels_raw,
    reference_parcels_raw_no_sbi,
    reference_parcels,
    region_raw,
    region_parcels,
    rpa_hedges_raw,
    sfi_agroforestry_raw,
    sfi_agroforestry,
    sfi_agroforestry_parcels,
    ward_raw,
    ward_parcels,
    woodland_creation_sensitivity_raw,
    woodland_creation_sensitivity,
    woodland_creation_sensitivity_parcels,
    woodland_creation_sensitivity_var1_raw,
    woodland_creation_sensitivity_var1,
    woodland_creation_sensitivity_var1_parcels,
    woodland_creation_sensitivity_var2_raw,
    woodland_creation_sensitivity_var2,
    woodland_creation_sensitivity_var2_parcels,
    woodland_creation_sensitivity_var3_raw,
    woodland_creation_sensitivity_var3,
    woodland_creation_sensitivity_var3_parcels,
]
"""List of datasets in `elmo_geo`."""


def write_catalogue_json():
    "Write the catalogue as a json."
    register()
    with open("data/catalogue.json", "w") as f:
        f.write(json.dumps({dataset.name: dataset.dict for dataset in catalogue}, indent=4))


def destroy_datasets():
    """Destroy all datasets in the catalogue.

    Warning:
        Datasets may take long time to rebuild the next time you need them.
    """
    register()
    for dataset in catalogue:
        dataset.destroy()


def main():
    """Run the whole ETL to build any missing datasets and refresh any stale ones."""
    register()
    LOG.info("Refreshing all datasets...")
    for dataset in catalogue:
        if not dataset.is_fresh:
            dataset.refresh()
    LOG.info("All datasets are up to date.")


__all__ = ["catalogue", "destroy_datasets", "write_catalogue_json"]


if __name__ == "__main__":
    main()<|MERGE_RESOLUTION|>--- conflicted
+++ resolved
@@ -37,7 +37,7 @@
     woodland_creation_sensitivity_var3_parcels,
     woodland_creation_sensitivity_var3_raw,
 )
-<<<<<<< HEAD
+from .fr_esc_m3_trees_suitability import esc_suitability_broadleaved_raw, esc_suitability_coniferous_raw, esc_suitability_riparian_raw, esc_tree_suitability
 from .hedges import rpa_hedges_raw
 from .living_england import living_england_habitat_map_phase_4_parcel, living_england_habitat_map_phase_4_raw
 from .moor import moorline_parcel, moorline_raw
@@ -58,14 +58,6 @@
     ward_raw,
 )
 from .peat import peaty_soils_parcels, peaty_soils_raw
-from .protected_landscapes import (
-    national_landscapes_raw,
-    national_parks_raw,
-    protected_landscapes_parcels,
-    protected_landscapes_tidy,
-=======
-from .fr_esc_m3_trees_suitability import esc_suitability_broadleaved_raw, esc_suitability_coniferous_raw, esc_suitability_riparian_raw, esc_tree_suitability
-from .ons_itl import itl2_boundaries_parcels, itl2_boundaries_raw
 from .protected_areas import (
     jncc_spa_parcels,
     jncc_spa_raw,
@@ -80,12 +72,16 @@
     ne_sssi_units_parcels,
     ne_sssi_units_raw,
     protected_areas_parcels,
->>>>>>> 49dc6432
 )
+from .protected_landscapes import (
+    national_landscapes_raw,
+    national_parks_raw,
+    protected_landscapes_parcels,
+    protected_landscapes_tidy,
+
 from .rpa_reference_parcels import reference_parcels, reference_parcels_raw, reference_parcels_raw_no_sbi
 
 catalogue = [
-<<<<<<< HEAD
     alc_raw,
     alc_parcels,
     bua_raw,
@@ -96,7 +92,6 @@
     country_parcels,
     cua_raw,
     cua_parcels,
-=======
     protected_areas_parcels,
     ne_sssi_units_raw,
     ne_sssi_units_parcels,
@@ -114,7 +109,6 @@
     esc_suitability_coniferous_raw,
     esc_suitability_riparian_raw,
     esc_tree_suitability,
->>>>>>> 49dc6432
     defra_priority_habitat_england,
     defra_priority_habitat_parcels,
     defra_heathland_proximity_parcels,
