"""Ecological Site Classification M3 tree suitability and carbon sequestration outputs.

These datasets are the outputs of Forest Research's Ecological Site Classification (ESC)[^1]
tree suitability and yield class models. They provide suitability suitability scores for different
tree species in 16 different scenarios (defined by four Representative Concentration Pathway (RCP)
climate scenarios and four time periods). The outputs are reported at 1km resolution corresponding to
the Ordnance Survey National Grid reference system.

This module also defines derived datasets that aggregate the 1km grid ESC trees outputs to RPA
parcels.

# Source dataset details

Full ESC scenarios documentation is available on SharePoint: [EVAST M3 Woodland Scenarios and Methods](https://defra.sharepoint.com/:w:/r/teams/Team1645/Evidence%20and%20Analysis%20WS/4.9_Workstream_Areas_Modelling_Strategy/4.9.7%20Modelling%20Strategy%20Documentation/Incoming/20240712%20-%20Amy%20Thomas%20-%20ESC%20tree%20data/ESC%20Trees%20Documentation%20Update%202024-07-31/EVAST%20M3%20Woodland%20Scenarios%20%26%20Method.docx?d=w48df3b0d3233438d8252a568155bf08a&csf=1&web=1&e=c5n9XP).
The following paraphrases this document.

There are two components to the outputs:
- tree suitability and yield scores (produced by ESC)
- carbon storage (produced by the CARBINE model)

Tree suitability and yield class scores are modelled based on CHESS-SCAPE UKCP18 forecasts under different
climate scenarios (RCP scenarios 2.6, 4.5, 6.0 and 8.5). A single score for each is given for each 20 year
time period from 1980-2000 to 2060-2080.

ESC suitability and yield class values for each species are used to simulate forest management scenarios, and model
tree and stand growth with CARBINE. There are four time periods over which change in carbon stored is modelled,
from 2021 to 2028, 2036, 2050, and 2100. The average species suitability and yield scores over the time period is used
for selecting the three most suitable/highest yielding species are at 1km grid for each forecast.

The woodland type scenario defines the long list of potential tree species (from which the three most suitable species
are chosen) and the woodland management prescription. This results in each woodland type, RCP scenario, time period and
1km grid being assigned three tree species, from which carbon sequestration is modelled. Woodland type and RCP categories
are split between source data files, with each file containing all potential time periods and 1km grids.

Carbon storage values are provided for two time periods. The whole time period from 2021, and the section
of the time period corresponding to a single suitability and yield class score (either 2021-2028, 2029-2036,
2037-2051, or 2051-2100). Values are maximum potential carbon sequestration, negative values represent net
sequestration and positive values net emissions.

[^1] [Forest Research - Ecological Site Classification](https://www.forestresearch.gov.uk/tools-and-resources/fthr/ecological-site-classification)
"""


import geopandas as gpd
import pyspark.sql.functions as F
from pandera import DataFrameModel, Field
from pandera.engines.geopandas_engine import Geometry
from pyspark.sql.types import BinaryType, StringType, StructField, StructType

from elmo_geo.etl import Dataset, DerivedDataset, SourceGlobDataset
from elmo_geo.etl.transformations import sjoin_parcel_proportion, sjoin_parcels
from elmo_geo.st.geometry import load_geometry
from elmo_geo.st.join import sjoin
<<<<<<< HEAD
from elmo_geo.utils.types import PandasDataFrame, SparkDataFrame
=======
from elmo_geo.utils.types import PandasDataFrame
>>>>>>> 630bdafd

from .os import os_bng_raw
from .peat import peaty_soils_raw
from .rpa_reference_parcels import reference_parcels


class ESCM3WoodlandScenariosRaw(DataFrameModel):
    """Variables in the raw ESC M3 woodland scenario datasets.

    Attributes:
    X_BNG: OSGB Easting x-coordinate. (EPSG: 27700) lower left corner of grid cell
    Y_BNG: OSGB Northing y-coordinate. (EPSG: 27700) lower left corner of grid cell
    species_1: Tree species acronym - 1st most suitable or highest yielding, depending on selection criteria
    species_2: Tree species acronym - 2nd most suitable or highest yielding, depending on selection criteria
    species_3: Tree species acronym - 3rd most suitable or highest yielding, depending on selection criteria
    area_1: Percentage of 1km grid square allocated to planting of species 1
    area_2: Percentage of 1km grid square allocated to planting of species 2
    area_3: Percentage of 1km grid square allocated to planting of species 3
    open_space: Percentage of 1km grid square allocated to open space (no tree planting)
    yield_class_1: ESC yield class for species 1
    yield_class_2: ESC yield class for species 2
    yield_class_3: ESC yield class for species 3
    suitability_1: ESC suitability score for species 1
    suitability_2: ESC suitability score for species 2
    suitability_3: ESC suitability score for species 3
    period_AA_T1: Time periods for annual average (AA) and T1 carbon values
    period_AA_T1_duration: Number of years in each time period (AA_T1)
    AA_grass: Carbon stored in trees, litter, deadwood & soil, annual average over time period (period_AA_T1), previous land use grassland
    AA_crop: Carbon stored in trees, litter, deadwood & soil, annual average over time period (period_AA_T1), previous land use cropland
    AA_grass_wood: Carbon stored in trees, litter, deadwood, soil & harvested wood products,
    annual average over time period (period_AA_T1), previous land use grassland
    AA_crop_wood: Carbon stored in trees, litter, deadwood, soil & harvested wood products,
    annual average over time period (period_AA_T1), previous land use cropland
    T1_grass: Carbon stored in trees, litter, deadwood & soil, sum over time period (period_AA_T1), previous land use grassland
    T1_crop: Carbon stored in trees, litter, deadwood & soil, sum over time period (period_AA_T1), previous land use cropland
    T1_grass_wood: Carbon stored in trees, litter, deadwood, soil & harvested wood products, sum over time period (period_AA_T1), previous land use grassland
    T1_crop_wood: Carbon stored in trees, litter, deadwood, soil & harvested wood products, sum over time period (period_AA_T1), previous land use cropland
    period_T2: Time periods for T2 carbon values: 2021_2028, 2021_2036, 2021_2050, 2021_2100
    period_T2_duration: Number of years in each time period (T2): 8, 16, 30, 80
    T2_grass: Carbon stored in trees, litter, deadwood & soil, cumulative sum of T1 carbon values
    over time period (period_T2), previous land use grassland
    T2_crop: Carbon stored in trees, litter, deadwood & soil, cumulative sum of T1 carbon values
    over time period (period_T2), previous land use cropland
    T2_grass_wood: Carbon stored in trees, litter, deadwood, soil & harvested wood products,
    cumulative sum of T1 carbon values over time period (period_T2), previous land use grassland
    T2_crop_wood: Carbon stored in trees, litter, deadwood, soil & harvested wood products,
    cumulative sum of T1 carbon values over time period (period_T2), previous land use cropland
    tree_carbon: carbon sequestered into standing trees tCO2/ha average over period AA T1
    litter_carbon: carbon sequestered into litter tCO2/ha average over period AA T1
    deadwood_carbon: carbon sequestered into deadwood tCO2/ha average over period AA T1
    grass_soil_carbon: carbon sequestered into soil (previously land use grassland) tCO2/ha average over period AA T1
    crop_soil_carbon: carbon sequestered into soil (previous land use cropland) tCO2/ha average over period AA T1
    wood_product_carbon_ipcc: carbon sequestered into wood products tCO2/ha average over period AA T1
    """

    X_BNG: int = Field()
    Y_BNG: int = Field()
    species_1: str = Field(nullable=True)
    species_2: str = Field(nullable=True)
    species_3: str = Field(nullable=True)
    area_1: float = Field(ge=0, le=1)
    area_2: float = Field(ge=0, le=1)
    area_3: float = Field(ge=0, le=1)
    open_space: float = Field(ge=0, le=1)
    yield_class_1: float = Field(nullable=True)
    yield_class_2: float = Field(nullable=True)
    yield_class_3: float = Field(nullable=True)
    suitability_1: float = Field(ge=0, le=1, nullable=True)
    suitability_2: float = Field(ge=0, le=1, nullable=True)
    suitability_3: float = Field(ge=0, le=1, nullable=True)
    period_AA_T1: str = Field()
    period_AA_T1_duration: int = Field()
    AA_grass: float = Field()
    AA_crop: float = Field()
    AA_grass_wood: float = Field()
    AA_crop_wood: float = Field()
    T1_grass: float = Field()
    T1_crop: float = Field()
    T1_grass_wood: float = Field()
    T1_crop_wood: float = Field()
    period_T2: str = Field()
    period_T2_duration: int = Field()
    T2_grass: float = Field()
    T2_crop: float = Field()
    T2_grass_wood: float = Field()
    T2_crop_wood: float = Field()
    tree_carbon: float = Field()
    litter_carbon: float = Field()
    deadwood_carbon: float = Field()
    grass_soil_carbon: float = Field()
    crop_soil_carbon: float = Field()
    wood_product_carbon_ipcc: float = Field()


esc_m3_raw = SourceGlobDataset(
    level0="bronze",
    level1="forest_research",
    restricted=False,
    is_geo=False,
    model=ESCM3WoodlandScenariosRaw,
    name="esc_m3_raw",
    glob_path="/dbfs/mnt/lab/unrestricted/elm_data/evast/M3_trees_1km/EVAST_M3_*_rcp*.csv",
)
"""ESC M3 Trees raw dataset. Uses the SourceGlobDataset class to load and union multiple
csv files, each containing model outputs for a different woodland type and representative
concentration pathway (RCP).
"""


def _transform(os_bng_raw, esc_m3_raw):
    """Joins source ESC data to the BNG 1km grid to provide a geometry for the ESC outputs.

    Also extracts woodland type and rcp values from the _path field.
    """
    sdf_esc = (
        esc_m3_raw.sdf()
        .withColumn("name", F.expr("split(_path, '/')[8]"))
        .withColumn("woodland_type", F.expr("SUBSTRING(name, 10, LENGTH(name)-19)"))
        .withColumn("rcp", F.expr("LEFT(RIGHT(name, 6),2)"))
        .drop("name", "_path")
    )

    # Get lookup from esc coordinate to grid cell geometry
    # displace ESC coordinates by +1 in xy position to move coordinate off bottom left corner
    sdf_lu = (
        sdf_esc.selectExpr("XY_BNG", "ST_Point(X_BNG+1, Y_BNG+1) as geometry")
        .dropDuplicates()
        .transform(sjoin, os_bng_raw.sdf().filter(F.expr("layer='1km_grid'")))
        .drop("geometry_left")
        .withColumnRenamed("geometry_right", "geometry")
    )

    # Check lookup
    assert not sdf_lu.select("tile_name").toPandas()["tile_name"].duplicated().any()

    return sdf_esc.join(sdf_lu, on="XY_BNG", how="left")


class ESCGeoModel(DataFrameModel):
    """ESC M3 Trees model outputs combined data model.

    Data model only validates the additional columns produced by combining
    the source datasets and joining grid tile geometries.

    Attributes:
        woodland_type: The type of woodland being modelled.
        rcp: The Representative Concentration Pathway being modelled.
        tile_name: Name of the grid reference tile.
        geometry: Geometry of the tile.
    """

    woodland_type: str = Field(
        isin=[
            "native_broadleaved",
            "productive_conifer",
            "wood_pasture",
            "riparian",
            "silvoarable",
        ],
    )
    rcp: str = Field(isin=["26", "45", "60", "85"])
    tile_name: str = Field()
    geometry: Geometry = Field()


esc_m3_geo = DerivedDataset(
    name="esc_m3_geo",
    level0="silver",
    level1="forest_research",
    restricted=False,
    dependencies=[os_bng_raw, esc_m3_raw],
    func=_transform,
    model=ESCGeoModel,
    partition_cols=["woodland_type", "rcp", "period_T2"],
)
"""ESC M3 Trees model outputs joined to 1km OS BNG tile geometries.
"""


def _sjoin_bng_to_no_peat_parcel(
    reference_parcels: Dataset,
    peaty_soils_raw: Dataset,
    os_bng_raw: Dataset,
) -> PandasDataFrame:
    """Produces dataframe linking parcels to 1km BNG tiles.

    Combines parcels, peat and OS BNG geometries to identify the proportion of non-peat parcel area
    intersected by different 1km BNG grid tiles.

    These proportions are used to aggregate ESC M3 outputs to parcel level, since the ESC-CARBINE model
    outputs results for 1km grid tiles.
    """

    schema = StructType([StructField("id_parcel", StringType(), True), StructField("geometry", BinaryType(), True)])

    def _udf_difference(pdfs):
        """Get the parcel geometry excluding peaty soils"""
        for pdf in pdfs:
            yield (
                pdf.assign(geometry=gpd.GeoSeries.from_wkb(pdf["geometry_left"]).difference(gpd.GeoSeries.from_wkb(pdf["geometry_right"])).to_wkb()).reindex(
                    columns=["id_parcel", "geometry"]
                )
            )

    # parcels intersecting peat
    sdf_peat = (
        reference_parcels.sdf()
        .select("id_parcel", "geometry")
        .transform(sjoin_parcels, peaty_soils_raw.sdf().withColumn("geometry", load_geometry(encoding_fn="")))
        .selectExpr(
            "id_parcel",
            "ST_AsBinary(geometry_left) as geometry_left",
            "ST_AsBinary(geometry_right) as geometry_right",
        )
        .mapInPandas(_udf_difference, schema=schema)
        .withColumn("geometry", load_geometry())
        .withColumn("nopeat_area", F.expr("ST_Area(geometry)/10000"))
    )

    # all parcels
    sdf_other = (
        reference_parcels.sdf()
        .join(sdf_peat.select("id_parcel", "nopeat_area"), on="id_parcel", how="left")
        .filter("nopeat_area IS NULL")
        .selectExpr("id_parcel", "geometry", "area_ha as nopeat_area")
    )

    return sjoin_parcel_proportion(sdf_other.unionByName(sdf_peat), os_bng_raw.sdf().filter("layer='1km_grid'"), columns=["tile_name", "nopeat_area"])


class NoPeatParcelBNGModel(DataFrameModel):
    """Proportion of no-peat parcel geometries intersected by BNG 1km grids.

    Attributes:
        id_parcel: Parcel ID
        nopeat_area: Geographic area of parcel excluding intersecting peaty soils geometries.
        tile_name: Name of 1km OS BNG tile intersected the parcel.
        proportion: Proportion of parcel no peat area intersected by 1km BNG tile.
    """

    id_parcel: str = Field()
    nopeat_area: float = Field()
    tile_name: str = Field()
    proportion: float = Field(ge=0, le=1)


os_bng_no_peat_parcels = DerivedDataset(
    name="os_bng_no_peat_parcels",
    level0="silver",
    level1="os",
    restricted=False,
    is_geo=False,
    dependencies=[
        reference_parcels,
        peaty_soils_raw,
        os_bng_raw,
    ],
    func=_sjoin_bng_to_no_peat_parcel,
    model=NoPeatParcelBNGModel,
)
"""Proportion of non-peat parcels intersected by BNG 1km tiles.

Used as an input to the ESC M3 data aggregation to parcels process.
<<<<<<< HEAD
"""


def _join_esc_outputs(
    sdf_parcel_tiles: SparkDataFrame,
    sdf_esc: SparkDataFrame,
) -> SparkDataFrame:
    """Joins parcels to ESC outputs using 1km BNG tiles.

    Exludes ESC data for tiles with have missing carbon values, as per EVAST methodology.
    """
    return (
        sdf_parcel_tiles.join(sdf_esc.drop("geometry", "layer"), on="tile_name")
        .join(
            sdf_esc.filter("(AA_grass=0) OR (AA_crop=0) OR (AA_grass_wood=0) OR (AA_crop_wood=0)")
            .dropDuplicates(subset=["tile_name"])
            .selectExpr("tile_name", "TRUE AS missing_data"),
            on="tile_name",
            how="left",
        )
        .filter("missing_data IS NULL")
    )


def _aggregate_carbon_values(sdf_parcel_esc: SparkDataFrame) -> SparkDataFrame:
    """Aggregate ESC carbon values to parcels by calcualting the weighted sum across 1km tiles."""
    groupby_cols = [
        "id_parcel",
        "woodland_type",
        "rcp",
        "period_AA_T1",
        "period_T2",
        "period_AA_T1_duration",
        "period_T2_duration",
    ]
    value_cols = [
        "tree_carbon",
        "litter_carbon",
        "deadwood_carbon",
        "grass_soil_carbon",
        "crop_soil_carbon",
        "wood_product_carbon_ipcc",
        "AA_grass",
        "AA_crop",
        "AA_grass_wood",
        "AA_crop_wood",
        "T1_grass",
        "T1_crop",
        "T1_grass_wood",
        "T1_crop_wood",
        "T2_grass",
        "T2_crop",
        "T2_grass_wood",
        "T2_crop_wood",
    ]
    return (
        sdf_parcel_esc.repartition(*groupby_cols)
        .groupby(*groupby_cols)
        .agg(
            *[F.expr(f"ROUND(SUM(proportion * {c}), 5) as {c}") for c in value_cols],
            F.array_join(F.collect_list("tile_name"), "-").alias("tiles"),
        )
    )


def _aggregate_species_values(sdf_parcel_esc: SparkDataFrame) -> SparkDataFrame:
    """Aggregate ESC spcies area, yield class and suitability scores to parcels by calculating the weighted sum across 1km tiles."""
    groupby_cols = [
        "id_parcel",
        "woodland_type",
        "rcp",
        "period_AA_T1",
        "period_T2",
        "period_AA_T1_duration",
        "period_T2_duration",
    ]
    species_cols = [
        "area",
        "yield_class",
        "suitability",
    ]
    return (
        sdf_parcel_esc.repartition(*groupby_cols)
        .selectExpr(
            *groupby_cols,
            "tile_name",
            "proportion",
            """
            stack(4, 
                species_1, area_1, yield_class_1, suitability_1, 
                species_2, area_2, yield_class_2, suitability_2, 
                species_3, area_3, yield_class_3, suitability_3,
                'OPENSPACE', open_space, NULL, NULL) as (species, area, yield_class, suitability)
            """,
        )
        .groupby(*groupby_cols, "species")
        .agg(
            *[F.expr(f"ROUND(SUM(proportion * {c}),5) as {c}") for c in species_cols],
            F.array_join(F.collect_list("tile_name"), "-").alias("tiles"),
        )
    )


def _transform_esc_carbon(
    os_bng_no_peat_parcels: Dataset,
    esc_m3: Dataset,
) -> SparkDataFrame:
    """Aggregate ESC carbon values to parcels."""
    return _join_esc_outputs(os_bng_no_peat_parcels.sdf(), esc_m3.sdf()).transform(_aggregate_carbon_values)


def _transform_esc_species(
    os_bng_no_peat_parcels: Dataset,
    esc_m3: Dataset,
) -> SparkDataFrame:
    """Aggregate ESC carbon values to parcels."""
    return _join_esc_outputs(os_bng_no_peat_parcels.sdf(), esc_m3.sdf()).transform(_aggregate_species_values)


class ESCCarbonParcels(DataFrameModel):
    """ESC M3 carbon metrics for parcels data model.

    Attributes:
        id_parcel: Parcel ID
        nopeat_area: Geographic area of parcel excluding intersecting peaty soils geometries.
        woodland_type: Type of woodland modelled.
        rcp: Representating concetration pathway scenario (i.e cliamte change scenario)
        period_AA_T1: Time periods for annual average (AA) and T1 carbon values
        period_T2: period_T2: Time periods for T2 carbon values: 2021_2028, 2021_2036, 2021_2050, 2021_2100
        period_AA_T1_duration: Number of years in each time period (AA_T1)
        period_T2_duration: period_T2_duration: Number of years in each time period (T2): 8, 16, 30, 80
        tiles: Concatenated names of 1km tiles aggregated to this parcel
        tree_carbon: carbon sequestered into standing trees tCO2/ha average over period AA T1
        litter_carbon: carbon sequestered into litter tCO2/ha average over period AA T1
        deadwood_carbon: carbon sequestered into deadwood tCO2/ha average over period AA T1
        grass_soil_carbon: carbon sequestered into soil (previously land use grassland) tCO2/ha average over period AA T1
        crop_soil_carbon: carbon sequestered into soil (previous land use cropland) tCO2/ha average over period AA T1
        wood_product_carbon_ipcc: carbon sequestered into wood products tCO2/ha average over period AA T1
        AA_grass: Carbon stored in trees, litter, deadwood & soil, annual average over time period (period_AA_T1), previous land use grassland
        AA_crop: Carbon stored in trees, litter, deadwood & soil, annual average over time period (period_AA_T1), previous land use cropland
        AA_grass_wood: Carbon stored in trees, litter, deadwood, soil & harvested wood products,
        annual average over time period (period_AA_T1), previous land use grassland
        AA_crop_wood: Carbon stored in trees, litter, deadwood, soil & harvested wood products,
        annual average over time period (period_AA_T1), previous land use cropland
        T1_grass: Carbon stored in trees, litter, deadwood & soil, sum over time period (period_AA_T1), previous land use grassland
        T1_crop: Carbon stored in trees, litter, deadwood & soil, sum over time period (period_AA_T1), previous land use cropland
        T1_grass_wood: Carbon stored in trees, litter, deadwood, soil & harvested wood products, sum over time period (period_AA_T1),
        previous land use grassland.
        T1_crop_wood: Carbon stored in trees, litter, deadwood, soil & harvested wood products, sum over time period (period_AA_T1),
        previous land use cropland.
        T2_grass: Carbon stored in trees, litter, deadwood & soil, cumulative sum of T1 carbon values
        over time period (period_T2), previous land use grassland
        T2_crop: Carbon stored in trees, litter, deadwood & soil, cumulative sum of T1 carbon values
        over time period (period_T2), previous land use cropland
        T2_grass_wood: Carbon stored in trees, litter, deadwood, soil & harvested wood products,
        cumulative sum of T1 carbon values over time period (period_T2), previous land use grassland
        T2_crop_wood: Carbon stored in trees, litter, deadwood, soil & harvested wood products,
        cumulative sum of T1 carbon values over time period (period_T2), previous land use cropland
    """

    id_parcel: str = Field()
    nopeat_area: float = Field()
    woodland_type: str = Field()
    rcp: str = Field()
    period_AA_T1: str = Field()
    period_T2: str = Field()
    period_AA_T1_duration: int = Field()
    period_T2_duration: int = Field()
    tree_carbon: float = Field()
    litter_carbon: float = Field()
    deadwood_carbon: float = Field()
    grass_soil_carbon: float = Field()
    crop_soil_carbon: float = Field()
    wood_product_carbon_ipcc: float = Field()
    AA_grass: float = Field()
    AA_crop: float = Field()
    AA_grass_wood: float = Field()
    AA_crop_wood: float = Field()
    T1_grass: float = Field()
    T1_crop: float = Field()
    T1_grass_wood: float = Field()
    T1_crop_wood: float = Field()
    T2_grass: float = Field()
    T2_crop: float = Field()
    T2_grass_wood: float = Field()
    T2_crop_wood: float = Field()


esc_carbon_parcels = DerivedDataset(
    name="esc_carbon_parcels",
    level0="silver",
    level1="forest_research",
    restricted=False,
    dependencies=[
        os_bng_no_peat_parcels,
        esc_m3_geo,
    ],
    func=_transform_esc_carbon,
    model=ESCCarbonParcels,
)
"""ESC M3 carbon metrics for parcels.
"""


class ESCSpeciesParcels(DataFrameModel):
    """ESC M3 tree species metrics for parcels data model.

    Attributes:
        id_parcel: Parcel ID
        nopeat_area: Geographic area of parcel excluding intersecting peaty soils geometries.
        woodland_type: Type of woodland modelled.
        rcp: Representating concetration pathway scenario (i.e cliamte change scenario)
        period_AA_T1: Time periods for annual average (AA) and T1 carbon values
        period_T2: period_T2: Time periods for T2 carbon values: 2021_2028, 2021_2036, 2021_2050, 2021_2100
        period_AA_T1_duration: Number of years in each time period (AA_T1)
        period_T2_duration: period_T2_duration: Number of years in each time period (T2): 8, 16, 30, 80
        tiles: Concatenated names of 1km tiles aggregated to this parcel
        species: Tree species. OPENSPACE refers to open space where trees are not growing.
        area: Proportion of no peat parcel area covered by this tree species.
        yield_class: Tree species yield score.
        suitability: Tree speices suitability score.
    """

    id_parcel: str = Field()
    nopeat_area: float = Field()
    woodland_type: str = Field()
    rcp: str = Field()
    period_AA_T1: str = Field()
    period_T2: str = Field()
    period_AA_T1_duration: int = Field()
    period_T2_duration: int = Field()
    species: str = Field()
    area: float = Field(ge=0, le=1)
    yield_class: float = Field()
    suitability: float = Field(ge=0, le=1)


esc_species_parcels = DerivedDataset(
    name="esc_species_parcels",
    level0="silver",
    level1="forest_research",
    restricted=False,
    dependencies=[
        os_bng_no_peat_parcels,
        esc_m3_geo,
    ],
    func=_transform_esc_species,
    model=ESCSpeciesParcels,
)
"""ESC M3 species metrics for parcels.
=======
>>>>>>> 630bdafd
"""<|MERGE_RESOLUTION|>--- conflicted
+++ resolved
@@ -51,11 +51,7 @@
 from elmo_geo.etl.transformations import sjoin_parcel_proportion, sjoin_parcels
 from elmo_geo.st.geometry import load_geometry
 from elmo_geo.st.join import sjoin
-<<<<<<< HEAD
 from elmo_geo.utils.types import PandasDataFrame, SparkDataFrame
-=======
-from elmo_geo.utils.types import PandasDataFrame
->>>>>>> 630bdafd
 
 from .os import os_bng_raw
 from .peat import peaty_soils_raw
@@ -319,9 +315,7 @@
 """Proportion of non-peat parcels intersected by BNG 1km tiles.
 
 Used as an input to the ESC M3 data aggregation to parcels process.
-<<<<<<< HEAD
 """
-
 
 def _join_esc_outputs(
     sdf_parcel_tiles: SparkDataFrame,
@@ -570,6 +564,4 @@
     model=ESCSpeciesParcels,
 )
 """ESC M3 species metrics for parcels.
-=======
->>>>>>> 630bdafd
 """