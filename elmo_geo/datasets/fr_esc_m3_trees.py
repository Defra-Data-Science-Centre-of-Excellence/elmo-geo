"""Ecological Site Classification M3 tree suitability and carbon sequestration outputs.

These datasets are the outputs of Forest Research's Ecolocial Site Classification (ESC)[^1]
tree suitability and yield class models. They provide suitability suitability scores for different
tree species in 16 different scenarios (defined by four Representative Concentration Pathway (RCP)
climate scenarios and four time periods). The outputs are reported at 1km resolution corresponding to
the Ordnance Survey National Grid reference system.

This module also defines derived datasets that aggregate the 1km grid ESC trees outputs to RPA
parcels.

# Source dataset details

Full ESC scenaios documentation is available on SharePoint: [EVAST M3 Woodland Scenarios and Methods](https://defra.sharepoint.com/:w:/r/teams/Team1645/Evidence%20and%20Analysis%20WS/4.9_Workstream_Areas_Modelling_Strategy/4.9.7%20Modelling%20Strategy%20Documentation/Incoming/20240712%20-%20Amy%20Thomas%20-%20ESC%20tree%20data/ESC%20Trees%20Documentation%20Update%202024-07-31/EVAST%20M3%20Woodland%20Scenarios%20%26%20Method.docx?d=w48df3b0d3233438d8252a568155bf08a&csf=1&web=1&e=c5n9XP).
The following paraphrases this document.

There are two components to the outputs:
- tree suitability and yield scores (produced by ESC)
- carbon storage (produced by the CARBINE model)

Tree suitability and yeild class scores are modelled based on CHESS-SCAPE UKCP18 forecasts under different
climate scenarios (RCP scenarios 2.6, 4.5, 6.0 and 8.5). A single score for each is given for each 20 year
time period from 1980-2000 to 2060-2080.

ESC suitability and yield class values for each species are used to simulate forest management scenarios, and model
tree and stand growth with CARBINE. There are four time periods over which change in carbon stored is modelled,
from 2021 to 2028, 2036, 2050, and 2100. The average species suitability and yield scores over the time period is used
for selecting the three most suitable/highest yielding species are at 1km grid for each forecast.

The woodland type scenario defines the long list of potential tree species (from which the three most suitable species
are chosen) and the woodland management prescription. This results in each woodland type, RCP scenario, time period and
1km grid being assigned three tree species, from which carbon sequestration is modelled. Woodland type and RCP categories
are split between source data files, with each file containing all potential time periods and 1km grids.

Carbon storage values are provided for two time periods. The whole time period from 2021, and the section
of the time period corresponding to a single sutiability and yield class score (either 2021-2028, 2029-2036,
2037-2051, or 2051-2100). Values are maximum potential carbon sequestration, negative values represent net
sequestration and positive values net emissions.

[^1] [Forest Research - Ecological Site Classification](https://www.forestresearch.gov.uk/tools-and-resources/fthr/ecological-site-classification)
"""


import pyspark.sql.functions as F
from pandera import DataFrameModel, Field
from pandera.dtypes import Category
from pandera.engines.pandas_engine import Geometry

<<<<<<< HEAD
from elmo_geo.etl import DerivedDataset, SourceGlobDataset
from elmo_geo.st.join import sjoin

from .os import os_bng_raw
=======
from elmo_geo.etl import SourceGlobDataset
>>>>>>> d61137c6


class ESCM3WoodlandScenariosRaw(DataFrameModel):
    """Varaibles in the raw ESC M3 woodland scenario datasets.

    Attributes:
    X_BNG: OSGB Easting x-coordinate. (EPSG: 27700) lower left corner of grid cell
    Y_BNG: OSGB Northing y-coordinate. (EPSG: 27700) lower left corner of grid cell
    species_1: Tree species acronym - 1st most suitable or highest yielding, depending on selection criteria
    species_2: Tree species acronym - 2nd most suitable or highest yielding, depending on selection criteria
    species_3: Tree species acronym - 3rd most suitable or highest yielding, depending on selection criteria
    area_1: Percentage of 1km grid square allocated to planting of species 1
    area_2: Percentage of 1km grid square allocated to planting of species 2
    area_3: Percentage of 1km grid square allocated to planting of species 3
    open_space: Percentage of 1km grid square allocated to open space (no tree planting)
    yield_class_1: ESC yield class for species 1
    yield_class_2: ESC yield class for species 2
    yield_class_3: ESC yield class for species 3
    suitability_1: ESC suitability score for species 1
    suitability_2: ESC suitability score for species 2
    suitability_3: ESC suitability score for species 3
    period_AA_T1: Time periods for annual average (AA) and T1 carbon values
    period_AA_T1_duration: Number of years in each time period (AA_T1)
    AA_grass: Carbon stored in trees, litter, deadwood & soil, annual average over time period (period_AA_T1), previous land use grassland
    AA_crop: Carbon stored in trees, litter, deadwood & soil, annual average over time period (period_AA_T1), previous land use cropland
    AA_grass_wood: Carbon stored in trees, litter, deadwood, soil & harvested wood products,
    annual average over time period (period_AA_T1), previous land use grassland
    AA_crop_wood: Carbon stored in trees, litter, deadwood, soil & harvested wood products,
    annual average over time period (period_AA_T1), previous land use cropland
    T1_grass: Carbon stored in trees, litter, deadwood & soil, sum over time period (period_AA_T1), previous land use grassland
    T1_crop: Carbon stored in trees, litter, deadwood & soil, sum over time period (period_AA_T1), previous land use cropland
    T1_grass_wood: Carbon stored in trees, litter, deadwood, soil & harvested wood products, sum over time period (period_AA_T1), previous land use grassland
    T1_crop_wood: Carbon stored in trees, litter, deadwood, soil & harvested wood products, sum over time period (period_AA_T1), previous land use cropland
    period_T2: Time periods for T2 carbon values: 2021_2028, 2021_2036, 2021_2050, 2021_2100
    period_T2_duration: Number of years in each time period (T2): 8, 16, 30, 80
    T2_grass: Carbon stored in trees, litter, deadwood & soil, cumulative sum of T1 carbon values
    over time period (period_T2), previous land use grassland
    T2_crop: Carbon stored in trees, litter, deadwood & soil, cumulative sum of T1 carbon values
    over time period (period_T2), previous land use cropland
    T2_grass_wood: Carbon stored in trees, litter, deadwood, soil & harvested wood products,
    cumulative sum of T1 carbon values over time period (period_T2), previous land use grassland
    T2_crop_wood: Carbon stored in trees, litter, deadwood, soil & harvested wood products,
    cumulative sum of T1 carbon values over time period (period_T2), previous land use cropland
    tree_carbon: carbon sequestered into standing trees tCO2/ha average over period AA T1
    litter_carbon: carbon sequestered into litter tCO2/ha average over period AA T1
    deadwood_carbon: carbon sequestered into deadwood tCO2/ha average over period AA T1
    grass_soil_carbon: carbon sequestered into soil (previously land use grassland) tCO2/ha average over period AA T1
    crop_soil_carbon: carbon sequestered into soil (previous land use cropland) tCO2/ha average over period AA T1
    wood_product_carbon_ipcc: carbon sequestered into wood products tCO2/ha average over period AA T1
    """

    X_BNG: int = Field()
    Y_BNG: int = Field()
    species_1: str = Field(nullable=True)
    species_2: str = Field(nullable=True)
    species_3: str = Field(nullable=True)
    area_1: float = Field(ge=0, le=1)
    area_2: float = Field(ge=0, le=1)
    area_3: float = Field(ge=0, le=1)
    open_space: float = Field(ge=0, le=1, coerce=True)
    yield_class_1: float = Field(nullable=True)
    yield_class_2: float = Field(nullable=True)
    yield_class_3: float = Field(nullable=True)
    suitability_1: float = Field(ge=0, le=1, nullable=True)
    suitability_2: float = Field(ge=0, le=1, nullable=True)
    suitability_3: float = Field(ge=0, le=1, nullable=True)
    period_AA_T1: str = Field()
    period_AA_T1_duration: int = Field()
    AA_grass: float = Field()
    AA_crop: float = Field()
    AA_grass_wood: float = Field()
    AA_crop_wood: float = Field()
    T1_grass: float = Field()
    T1_crop: float = Field()
    T1_grass_wood: float = Field()
    T1_crop_wood: float = Field()
    period_T2: str = Field()
    period_T2_duration: int = Field()
    T2_grass: float = Field()
    T2_crop: float = Field()
    T2_grass_wood: float = Field()
    T2_crop_wood: float = Field()
    tree_carbon: float = Field()
    litter_carbon: float = Field()
    deadwood_carbon: float = Field()
    grass_soil_carbon: float = Field()
    crop_soil_carbon: float = Field()
    wood_product_carbon_ipcc: float = Field(coerce=True)


esc_m3_raw = SourceGlobDataset(
    level0="bronze",
    level1="forest_research",
    restricted=False,
    is_geo=False,
    model=ESCM3WoodlandScenariosRaw,
    name="esc_m3_raw",
    glob_path="/dbfs/mnt/lab/unrestricted/elm_data/evast/M3_trees_1km/EVAST_M3_*_rcp*.csv",
)
<<<<<<< HEAD
"""ESC M£ Trees raw dataset. Uses the SourceGlobDataset class to load and union multiple
csv files, each containing model outputs for a different woodland type and representative
concentration pathway (RCP).
"""


def _transform(os_bng_raw, esc_m3_raw):
    """Joins source ESC data to the BNG 1km grid to provide a geometry for the ESC outputs.

    Also extracts woodland type and rcp values from the _path field.
    """
    sdf_esc = (
        esc_m3_raw.sdf()
        .withColumn("name", F.expr("split(_path, '/')[8]"))
        .withColumn("woodland_type", F.expr("SUBSTRING(name, 10, LENGTH(name)-19)"))
        .withColumn("rcp", F.expr("LEFT(RIGHT(name, 6),2)"))
        .drop("name", "_path")
    )

    # Get lookup from esc coordinate to grid cell geometry
    # displace ESC coordinates by +1 in xy position to move coordinate off bottom left corner
    sdf_lu = (
        sdf_esc.selectExpr("XY_BNG", "ST_Point(X_BNG+1, Y_BNG+1) as geometry")
        .dropDuplicates()
        .transform(sjoin, os_bng_raw.sdf().filter(F.expr("layer='1km_grid'")))
        .drop("geometry_left")
        .withColumnRenamed("geometry_right", "geometry")
    )

    # Check lookup
    assert not sdf_lu.select("tile_name").toPandas()["tile_name"].duplicated().any()

    return sdf_esc.join(sdf_lu, on="XY_BNG", how="left")


class ESCGeoModel(DataFrameModel):
    """ESC M3 Trees model outputs combined data model.

    Data model only validates the additional columns produced by combining
    the source datasets and joining grid tile geometries.

    Attributes:
        woodland_type: The type of woodland being modelled.
        rcp: The Representative Concentration Pathway being modelled.
        tile_name: Name of the grid reference tile.
        geometry: Geometry of the tile.
    """

    woodland_type: Category = Field(
        coerce=True,
        isin=[
            "native_broadleaved",
            "productive_conifer",
            "wood_pasture",
            "riparian",
            "silvoarable",
        ],
    )
    rcp: Category = Field(isin=["26", "45", "60", "85"], coerce=True)
    tile_name: str = Field()
    geometry: Geometry = Field()


esc_m3_geo = DerivedDataset(
    name="esc_m3_geo",
    level0="silver",
    level1="forest_research",
    restricted=False,
    dependencies=[os_bng_raw, esc_m3_raw],
    func=_transform,
    model=ESCGeoModel,
    partition_cols=["woodland_type", "rcp", "period_T2"],
)
=======
"""ESC M3 Trees raw dataset. Uses the SourceGlobDataset class to load and union multiple
csv files, each containing model outputs for a different woodland type and representative
concentration pathway (RCP).
"""
>>>>>>> d61137c6
<|MERGE_RESOLUTION|>--- conflicted
+++ resolved
@@ -46,14 +46,10 @@
 from pandera.dtypes import Category
 from pandera.engines.pandas_engine import Geometry
 
-<<<<<<< HEAD
 from elmo_geo.etl import DerivedDataset, SourceGlobDataset
 from elmo_geo.st.join import sjoin
 
 from .os import os_bng_raw
-=======
-from elmo_geo.etl import SourceGlobDataset
->>>>>>> d61137c6
 
 
 class ESCM3WoodlandScenariosRaw(DataFrameModel):
@@ -153,8 +149,7 @@
     name="esc_m3_raw",
     glob_path="/dbfs/mnt/lab/unrestricted/elm_data/evast/M3_trees_1km/EVAST_M3_*_rcp*.csv",
 )
-<<<<<<< HEAD
-"""ESC M£ Trees raw dataset. Uses the SourceGlobDataset class to load and union multiple
+"""ESC M3 Trees raw dataset. Uses the SourceGlobDataset class to load and union multiple
 csv files, each containing model outputs for a different woodland type and representative
 concentration pathway (RCP).
 """
@@ -226,10 +221,4 @@
     func=_transform,
     model=ESCGeoModel,
     partition_cols=["woodland_type", "rcp", "period_T2"],
-)
-=======
-"""ESC M3 Trees raw dataset. Uses the SourceGlobDataset class to load and union multiple
-csv files, each containing model outputs for a different woodland type and representative
-concentration pathway (RCP).
-"""
->>>>>>> d61137c6
+)