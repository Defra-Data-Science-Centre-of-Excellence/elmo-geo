--- conflicted
+++ resolved
@@ -39,17 +39,10 @@
 
 from elmo_geo.etl import SRID, Dataset, DerivedDataset
 from elmo_geo.etl.transformations import sjoin_boundary_proportion
-<<<<<<< HEAD
 from elmo_geo.io.file import auto_repartition
 from elmo_geo.st.segmentise import segmentise_with_tolerance, st_udf
 from elmo_geo.utils.types import SparkDataFrame
 
-=======
-from elmo_geo.st.segmentise import segmentise_with_tolerance
-from elmo_geo.st.udf import st_clean, st_udf
-
-from .fcp_sylvan import fcp_relict_hedge_raw
->>>>>>> c7947646
 from .hedges import rpa_hedges_raw
 from .os import os_ngd_raw
 from .osm import osm_tidy
@@ -139,10 +132,6 @@
     dependencies=[boundary_segments, boundary_segments],
     is_geo=False,
 )
-<<<<<<< HEAD
-=======
-"""Proportion of parcel boundaries intersected by boundaries of other parcels at different buffer distances."""
->>>>>>> c7947646
 
 
 # Hedge
@@ -151,22 +140,15 @@
     level1="elmo_geo",
     name="boundary_hedgerows",
     model=SjoinBoundaries,
-<<<<<<< HEAD
     restricted=True,
     func=sjoin_boundary_proportion,
     dependencies=[boundary_segments, rpa_hedges_raw],
-=======
-    restricted=False,
-    func=sjoin_boundary_proportion,
-    dependencies=[reference_parcels, boundary_segments, rpa_hedges_raw],
->>>>>>> c7947646
     is_geo=False,
 )
 
 
 # Water
 def fn_pre_water(sdf: SparkDataFrame) -> SparkDataFrame:
-<<<<<<< HEAD
     return sdf.filter("theme = 'Water' AND description NOT LIKE '%Catchment'").transform(auto_repartition)
 
 
@@ -180,34 +162,11 @@
     dependencies=[boundary_segments, os_ngd_raw],
     is_geo=False,
 )
-=======
-    return sdf.filter("theme = 'Water' AND description NOT LIKE '%Catchment'").transform(st_clean, tollerance=2)
-
-
-boundary_water_2m = DerivedDataset(
-    level0="silver",
-    level1="elmo_geo",
-    name="boundary_water_2m",
-    model=SjoinBoundaries,
-    restricted=True,
-    func=partial(sjoin_boundary_proportion, fn_pre=fn_pre_water),
-    dependencies=[reference_parcels, boundary_segments, os_ngd_raw],
-    is_geo=False,
-)
-"""Proportion of parcel boundary segmetns intersected by simplified waterbody geometries.
-
-Simplified to 2m.
-"""
->>>>>>> c7947646
 
 
 # Wall
 def fn_pre_wall(sdf: SparkDataFrame) -> SparkDataFrame:
-<<<<<<< HEAD
     return sdf.filter("json_tags LIKE '%Wall'")
-=======
-    return sdf.filter("tags LIKE \"{%'barrier': 'wall'%}\" OR tags LIKE \"{%'wall':%}\"")
->>>>>>> c7947646
 
 
 boundary_walls = DerivedDataset(
@@ -215,149 +174,11 @@
     level1="elmo_geo",
     name="boundary_walls",
     model=SjoinBoundaries,
-<<<<<<< HEAD
     restricted=True,
     func=partial(sjoin_boundary_proportion, fn_pre=fn_pre_wall),
     dependencies=[boundary_segments, osm_tidy],
-=======
-    restricted=False,
-    func=partial(sjoin_boundary_proportion, fn_pre=fn_pre_wall),
-    dependencies=[reference_parcels, boundary_segments, osm_tidy],
     is_geo=False,
 )
 
 
-# Relict
-def fn_pre_relict(sdf: SparkDataFrame) -> SparkDataFrame:
-    return sdf.drop("id_parcel").filter("geometry IS NOT NULL")
-
-
-boundary_relict = DerivedDataset(
-    level0="silver",
-    level1="fcp",
-    name="boundary_relict",
-    model=SjoinBoundaries,
-    restricted=False,
-    func=partial(sjoin_boundary_proportion, fn_pre=fn_pre_relict),
-    dependencies=[reference_parcels, boundary_segments, fcp_relict_hedge_raw],
-    is_geo=False,
-)
-
-
-# Merger
-def _transform_boundary_merger(
-    boundary_adjacencies: Dataset,
-    boundary_hedgerows: Dataset,
-    boundary_relict: Dataset,
-    boundary_walls: Dataset,
-    boundary_water: Dataset,
-    threshold_str_fn: str = "0.5 < proportion_12m",
-) -> SparkDataFrame:
-    """Joined boundary datasets together into single wider dataset.
-
-    Set a threshold distance to based boundary proportion on. Default is 4m meaning that a feature must
-    be within 4m of a aprcel boundary to be considered as intersecting that boundary.
-
-    Then calculate the total length of parcel boundary intersected by each feature. Additionally estiamate the
-    area of aprcel within different buffer distances from the feature boundary. This estimate double counts
-    parcel corners where a feature is on adjacent boundary segments around a corner.
-
-    Assumption 1: threshold_str_fn is the same for all datasets, the base assumption is that 50% of a boundary segment is within 12 meters of another feature.
-    Noted as `50p12m`.
-
-    Assumption 2: segments with multiple adjacencies are independent, meaning the maximum proportion overlap is considered.
-    Alternative is assuming these are dependent and don't overlap, meaning the sum of proportion would be the proportion adjacency.
-    """
-    return (
-        boundary_adjacencies.sdf()
-        .withColumn("bool_adjacency", F.expr(f"CAST({threshold_str_fn} AS DOUBLE)"))
-        .groupby("id_parcel", "id_boundary")
-        .agg(
-            F.first("m").alias("m"),
-            F.max("bool_adjacency").alias("bool_adjacency"),
-        )
-        .join(boundary_hedgerows.sdf().selectExpr("id_boundary", f"CAST({threshold_str_fn} AS DOUBLE) AS bool_hedgerow"), on="id_boundary", how="outer")
-        .join(boundary_relict.sdf().selectExpr("id_boundary", f"CAST({threshold_str_fn} AS DOUBLE) AS bool_relict"), on="id_boundary", how="outer")
-        .join(boundary_walls.sdf().selectExpr("id_boundary", f"CAST({threshold_str_fn} AS DOUBLE) AS bool_wall"), on="id_boundary", how="outer")
-        .join(boundary_water.sdf().selectExpr("id_boundary", f"CAST({threshold_str_fn} AS DOUBLE) AS bool_water"), on="id_boundary", how="outer")
-        .withColumn("m_adj", F.expr("m * (2 - bool_adjacency) / 2 AS m_adj"))  # Buffer Strips are double sided, adjacency makes this single sided.
-        .groupby("id_parcel")
-        .agg(
-            F.expr("SUM(m * bool_hedgerow) AS m_hedgerow"),
-            F.expr("SUM(m * bool_relict) AS m_relict"),
-            F.expr("SUM(m * bool_wall) AS m_wall"),
-            F.expr("SUM(m * bool_water) AS m_water"),
-            F.expr("SUM(m_adj * bool_hedgerow) AS m_adj_hedgerow"),
-            F.expr("SUM(m_adj * bool_relict) AS m_adj_relict"),
-            F.expr("SUM(m_adj * bool_wall) AS m_adj_wall"),
-            F.expr("SUM(m_adj * bool_water) AS m_adj_water"),
-        )
-        .na.fill(0)
-    )
-
-
-class BoundaryMerger(DataFrameModel):
-    """Model for boundary features merged by parcels.
-
-    Attributes:
-        id_parcel: Parcel id in which that boundary came from.
-        m_hedgerow: Length of boundary segments suitable for hedgerow actions, multiply this by the buffer width to approximate the area foregone.
-        m_relict: Same as above for relict hedgerow features.
-        m_wall: Same as above for OSM Wall features.
-        m_water: Same as above for OS Water features.
-        m_adj_hedgerow: This is the length of boundary segments suitable for hedgerow actions, but adjusted for adjacency for approximating the payment rate.
-        m_adj_relict: Same as above for relict hedgerow features.
-        m_adj_wall: Same as above for OSM Wall features.
-        m_adj_water: Same as above for OS Water features.
-    """
-
-    id_parcel: str = Field()
-    m_hedgerow: float = Field()
-    m_relict: float = Field()
-    m_wall: float = Field()
-    m_water: float = Field()
-    m_adj_hedgerow: float = Field()
-    m_adj_relict: float = Field()
-    m_adj_wall: float = Field()
-    m_adj_water: float = Field()
-
-
-boundary_merger = DerivedDataset(
-    level0="gold",
-    level1="fcp",
-    name="boundary_merger",
-    model=BoundaryMerger,
-    restricted=False,
-    func=_transform_boundary_merger,
-    dependencies=[boundary_adjacencies, boundary_hedgerows, boundary_relict, boundary_walls, boundary_water_2m],
->>>>>>> c7947646
-    is_geo=False,
-)
-
-
-<<<<<<< HEAD
-# TODO: Merge
-=======
-boundary_merger_50p24m = DerivedDataset(
-    level0="gold",
-    level1="fcp",
-    name="boundary_merger_50p24m",
-    model=BoundaryMerger,
-    restricted=False,
-    func=partial(_transform_boundary_merger, threshold_str_fn="0.5 < proportion_24m"),
-    dependencies=[boundary_adjacencies, boundary_hedgerows, boundary_relict, boundary_walls, boundary_water_2m],
-    is_geo=False,
-)
-
-
-boundary_merger_90p12m = DerivedDataset(
-    level0="gold",
-    level1="fcp",
-    name="boundary_merger_90p12m",
-    model=BoundaryMerger,
-    restricted=False,
-    func=partial(_transform_boundary_merger, threshold_str_fn="0.9 < proportion_12m"),
-    dependencies=[boundary_adjacencies, boundary_hedgerows, boundary_relict, boundary_walls, boundary_water_2m],
-    is_geo=False,
-)
->>>>>>> c7947646
+# TODO: Merge