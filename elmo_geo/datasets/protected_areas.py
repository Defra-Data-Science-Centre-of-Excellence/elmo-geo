"""Protected Areas[^gov][^jncc] and sites for conservation.

- Special Protection Area (SPAs)
    Special Protection Areas (SPAs) protect bird species that are dependent on the marine environment
    for all or part of their lifecycle, where these species are found in association with intertidal or subtidal habitats within the site.
    JNCC collates boundary and attribute data on Special Protection Areas (SPAs) on behalf of the
    Country Nature Conservation Bodies (CNCBs) to create a dataset of inshore and offshore sites across the UK. 

- Marine Conservation Zones
    These are the boundaries for Marine Conservation Zones, and Highly Protected Marine Areas,
    which are both designated under the Marine and Coastal Access Act (2009).
    They protect nationally important marine wildlife, habitats, geology and geomorphology.
    Sites were selected in English inshore and offshore waters to protect not just rare and threatened marine wildlife and habitats,
    but also the range of biodiversity across biogeographic regions.

- National Nature Reserves
    A National Nature Reserve (NNR) is the land declared under the National Parks and Access
    to the Countryside Act 1949 or Wildlife and Countryside Act (1981) as amended. The data does not include "proposed" sites. 
<<<<<<< HEAD

- Ramsar
    A Ramsar site is the land listed as a Wetland of International Importance under the Convention on Wetlands of International Importance
    Especially as Waterfowl Habitat (the Ramsar Convention) 1973.

- Special Areas of Conservation (SAC)
    A Special Area of Conservation (SAC) is the land designated under Directive 92/43/EEC on the Conservation of
    Natural Habitats and of Wild Fauna and Flora. Data supplied has the status of "Candidate". The data does not include "proposed" Sites.

- Sites of Special Scientific Interest (SSSI)
    Sites of Special Scientific Interest Site (SSSI) Units are divisions of SSSIs based on habitat,
    tenure and management, and are the basis for recording all information on SSSI Condition and management.
    A SSSI is the land notified as an SSSI under the Wildlife and Countryside Act (1981), as amended.
    SSSI are the finest sites for wildlife and natural features in England,
    supporting many characteristic, rare and endangered species, habitats and natural features.

=======

- Ramsar
    A Ramsar site is the land listed as a Wetland of International Importance under the Convention on Wetlands of International Importance
    Especially as Waterfowl Habitat (the Ramsar Convention) 1973.

- Special Areas of Conservation (SAC)
    A Special Area of Conservation (SAC) is the land designated under Directive 92/43/EEC on the Conservation of
    Natural Habitats and of Wild Fauna and Flora. Data supplied has the status of "Candidate". The data does not include "proposed" Sites.

- Sites of Special Scientific Interest (SSSI)
    Sites of Special Scientific Interest Site (SSSI) Units are divisions of SSSIs based on habitat,
    tenure and management, and are the basis for recording all information on SSSI Condition and management.
    A SSSI is the land notified as an SSSI under the Wildlife and Countryside Act (1981), as amended.
    SSSI are the finest sites for wildlife and natural features in England,
    supporting many characteristic, rare and endangered species, habitats and natural features.

>>>>>>> 5c36289f
[^jncc]: https://jncc.gov.uk/our-work/uk-protected-areas/
[^gov]: https://www.gov.uk/guidance/protected-sites-and-areas-how-to-review-planning-applications
"""
from functools import reduce

from pandera import DataFrameModel, Field
from pandera.engines.geopandas_engine import Geometry
from pyspark.sql import functions as F

from elmo_geo.etl import SRID, Dataset, DerivedDataset, SourceDataset
from elmo_geo.etl.transformations import sjoin_parcel_proportion
<<<<<<< HEAD
=======
from elmo_geo.io.file import auto_repartition
>>>>>>> 5c36289f
from elmo_geo.utils.types import SparkDataFrame

from .rpa_reference_parcels import reference_parcels


# Special Protection Areas (SPAs)
class JnccSpaRaw(DataFrameModel):
    """Model for Joint Nature Conservation Committee Special Protection Areas (SPAs) dataset.
    Attributes:
        name: Name of each SPA
        code: Reference id for each SPA
        geometry: Geospatial polygons in EPSG:27700
    """

    name: str = Field(alias="spa_name")
    code: str = Field(alias="spa_code")
    geometry: Geometry(crs=SRID) = Field()


jncc_spa_raw = SourceDataset(
    name="jncc_spa_raw",
    medallion="bronze",
    source="jncc",
    model=JnccSpaRaw,
    restricted=False,
    source_path="/dbfs/mnt/base/unrestricted/source_defra_data_services_platform/dataset_special_protection_areas/format_GEOPARQUET_special_protection_areas/LATEST_special_protection_areas/",
)
<<<<<<< HEAD


=======


>>>>>>> 5c36289f
# Marine Conservation Zones
class NeMczRaw(DataFrameModel):
    """Model for Natural England Marine Conservation Zones (MCZ) dataset.
    Attributes:
        name: Name of each MCZ site
        code: Reference id for each MCZ
        geometry: Geospatial polygons in EPSG:27700
    """

    name: str = Field(alias="MCZ_NAME")
    code: str = Field(alias="MCZ_CODE")
    geometry: Geometry(crs=SRID) = Field()


ne_mcz_raw = SourceDataset(
    name="ne_marine_conservation_zones_raw",
    medallion="bronze",
    source="ne",
    model=NeMczRaw,
    restricted=False,
    source_path="/dbfs/mnt/base/unrestricted/source_natural_england_open_data_geoportal/dataset_marine_conservation_zones/format_GEOPARQUET_marine_conservation_zones/LATEST_marine_conservation_zones/",
)


# National Nature Reserves (NNR)
class NeNnrRaw(DataFrameModel):
    """Model for Natural England National Nature Reserves (NNR) dataset.
    Attributes:
       name: Name of the NNR
       code: Reference id for each NNR
       geometry: Geospatial polygons in EPSG:27700
    """

    name: str = Field(alias="nnr_name")
    code: str = Field(alias="reference")
    geometry: Geometry(crs=SRID) = Field()


ne_nnr_raw = SourceDataset(
    name="ne_nnr_raw",
    medallion="bronze",
    source="ne",
    model=NeNnrRaw,
    restricted=False,
    source_path="/dbfs/mnt/base/unrestricted/source_defra_data_services_platform/dataset_national_nature_reserves/format_GEOPARQUET_national_nature_reserves/LATEST_national_nature_reserves/",
)


# Ramsar
class NeRamsarRaw(DataFrameModel):
    """Model for Natural England Ramsar dataset.
    Attributes:
        name: Name of each ramsar site
        code: Reference id for each site
        geometry: Geospatial polygons in EPSG:27700
    """

    name: str = Field()
    code: str = Field()
    geometry: Geometry(crs=SRID) = Field()


ne_ramsar_raw = SourceDataset(
    name="ne_ramsar_raw",
    medallion="bronze",
    source="ne",
    model=NeRamsarRaw,
    restricted=False,
    source_path="/dbfs/mnt/base/unrestricted/source_defra_data_services_platform/dataset_ramsar/format_GEOPARQUET_ramsar/LATEST_ramsar/",
)


# Special Areas of Conservation (SAC)
class NeSacRaw(DataFrameModel):
    """Model for Natural England Special Areas of Conservation (SAC) dataset.
    Attributes:
        name: Name of each SAC
        code: Reference id for each SAC
        geometry: Geospatial polygons in EPSG:27700
    """

    name: str = Field(alias="sac_name")
    code: str = Field(alias="sac_code")
    geometry: Geometry(crs=SRID) = Field()


ne_sac_raw = SourceDataset(
    name="ne_sac_raw",
    medallion="bronze",
    source="ne",
    model=NeSacRaw,
    restricted=False,
    source_path="/dbfs/mnt/base/unrestricted/source_defra_data_services_platform/dataset_special_areas_for_conservation/format_GEOPARQUET_special_areas_for_conservation/LATEST_special_areas_for_conservation/",
)


# Sites of Scientific Interest (SSSIs)
class NeSssiUnitsRaw(DataFrameModel):
    """Model for Natural England Sites of Special Scientific Interest (SSSI) units dataset.
    Attributes:
       name: Name of the SSSI
       code: Reference id for the SSSI unit
       condition: Condition of the SSSI unit, the objective is for all to be in favourable condition
       geometry: Geospatial polygons in EPSG:27700
    """

    name: str = Field(alias="sssi_name")
    code: float = Field(alias="id")
    condition: str = Field(nullable=True)
    geometry: Geometry(crs=SRID) = Field()


ne_sssi_units_raw = SourceDataset(
    name="ne_sssi_units_raw",
    medallion="bronze",
    source="ne",
    model=NeSssiUnitsRaw,
    restricted=False,
    source_path="/dbfs/mnt/base/unrestricted/source_defra_data_services_platform/dataset_sites_of_special_scientific_interest_units/format_GEOPARQUET_sites_of_special_scientific_interest_units/LATEST_sites_of_special_scientific_interest_units/",
)


# Protected Areas Tidy
class ProtectedAreasTidy(DataFrameModel):
    """Model for one wide table that pulls together the proportion fields for each protected area derived dataset linked to parcels.

    Attributes:
        source: Type of Protected Area, e.g. SPA/MCZ/NNR/Ramsar/SAC/SSSI.
        name: Name of the specific Protected Area.
        code: Code/reference/id for the specific Protected Area.
        geometry: BNG polygon of the Protected Area.
    """

    source: str = Field()
    name: str = Field()
    code: str = Field()
    geometry: Geometry(crs=SRID) = Field()


def _transform(*datasets: Dataset) -> SparkDataFrame:
    """Similar to `combine_long` and addition select only relevant columns."""
    return reduce(
        SparkDataFrame.unionByName,
        [
            dataset.sdf().selectExpr(f"'{source}' AS source", "name", "code", "geometry")
            for source, dataset in zip(
                ["spa", "mcz", "nnr", "ramsar", "sac", "sssi"],
                datasets,
            )
        ],
    )
<<<<<<< HEAD


protected_areas_tidy = DerivedDataset(
    is_geo=True,
    name="protected_areas_tidy",
    medallion="silver",
    source="elmo_geo",
    restricted=False,
    func=_transform,
    dependencies=[
        jncc_spa_raw,
        ne_mcz_raw,
        ne_nnr_raw,
        ne_ramsar_raw,
        ne_sac_raw,
        ne_sssi_units_raw,
    ],
    model=ProtectedAreasTidy,
)


# Protected Areas Parcels
class ProtectedAreasParcels(DataFrameModel):
    """Model for one wide table that pulls together the proportion fields for each protected area derived dataset linked to parcels.

    Attributes:
        id_parcel: 11 character RPA reference parcel ID (including the sheet ID) e.g. `SE12263419`.
        proportion_any: The proportion of the parcel that intersects with any Protected Area.
        proportion_spa: The proportion of the parcel that intersects with SPA sites.
        proportion_mcz: The proportion of the parcel that intersects with MCZ sites.
        proportion_nnr: The proportion of the parcel that intersects with NNR sites.
        proportion_ramsar: The proportion of the parcel that intersects with Ramsar sites.
        proportion_sac: The proportion of the parcel that intersects with SAC sites.
        proportion_sssi: The proportion of the parcel that intersects with SSSI sites.
    """

    id_parcel: str = Field(unique=True)
    proportion_any: float = Field(ge=0, le=1)
    proportion_spa: float = Field(ge=0, le=1)
    proportion_mcz: float = Field(ge=0, le=1)
    proportion_nnr: float = Field(ge=0, le=1)
    proportion_ramsar: float = Field(ge=0, le=1)
    proportion_sac: float = Field(ge=0, le=1)
    proportion_sssi: float = Field(ge=0, le=1)


def _transform(reference_parcels: Dataset, protected_areas_tidy: Dataset) -> SparkDataFrame:
    """This is 2 `sjoin_parcel_proportion`s with a pivot,
    Modified to groupby source and groupby none, so "any" Protected Area is additionally available.
=======


protected_areas_tidy = DerivedDataset(
    is_geo=True,
    name="protected_areas_tidy",
    medallion="silver",
    source="elmo_geo",
    restricted=False,
    func=_transform,
    dependencies=[
        jncc_spa_raw,
        ne_mcz_raw,
        ne_nnr_raw,
        ne_ramsar_raw,
        ne_sac_raw,
        ne_sssi_units_raw,
    ],
    model=ProtectedAreasTidy,
)


# Protected Areas Parcels
class ProtectedAreasParcels(DataFrameModel):
    """Model for one wide table that pulls together the proportion fields for each protected area derived dataset linked to parcels.

    Attributes:
        id_parcel: 11 character RPA reference parcel ID (including the sheet ID) e.g. `SE12263419`.
        proportion_any: The proportion of the parcel that intersects with any Protected Area.
        proportion_spa: The proportion of the parcel that intersects with SPA sites.
        proportion_mcz: The proportion of the parcel that intersects with MCZ sites.
        proportion_nnr: The proportion of the parcel that intersects with NNR sites.
        proportion_ramsar: The proportion of the parcel that intersects with Ramsar sites.
        proportion_sac: The proportion of the parcel that intersects with SAC sites.
        proportion_sssi: The proportion of the parcel that intersects with SSSI sites.
    """

    id_parcel: str = Field(unique=True)
    proportion_any: float = Field(ge=0, le=1)
    proportion_spa: float = Field(ge=0, le=1)
    proportion_mcz: float = Field(ge=0, le=1)
    proportion_nnr: float = Field(ge=0, le=1)
    proportion_ramsar: float = Field(ge=0, le=1)
    proportion_sac: float = Field(ge=0, le=1)
    proportion_sssi: float = Field(ge=0, le=1)


def _transform(reference_parcels: Dataset, protected_areas_tidy: Dataset) -> SparkDataFrame:
    """This is 2 `sjoin_parcel_proportion`s with a pivot,
    Modified to groupby source and groupby none, so "any" Protected Area is additionally available.

    Due to rounding the geometries "proportion_any" can be smaller, hence the use of "GREATEST".
>>>>>>> 5c36289f
    """
    sdf_parcels = reference_parcels.sdf()
    sdf_pa = protected_areas_tidy.sdf()
    return (
        SparkDataFrame.unionByName(
            sjoin_parcel_proportion(sdf_parcels, sdf_pa, columns=["source"]),  # spa/mcz/nnr/ramsar/sac/sssi
            sjoin_parcel_proportion(sdf_parcels, sdf_pa).withColumn("source", F.lit("any")),  # any
        )
<<<<<<< HEAD
        .groupby("id_parcel")
        .pivot("source")
        .sum("proportion")
        .selectExpr(
            "id_parcel",
            "COALESCE(any, 0) AS proportion_any",
=======
        .transform(auto_repartition, cols=["source"])
        .groupby("id_parcel")
        .pivot("source")
        .agg(F.first("proportion"))
        .selectExpr(
            "id_parcel",
            "GREATEST(any, spa, mcz, nnr, ramsar, sac, sssi, 0) AS proportion_any",
>>>>>>> 5c36289f
            "COALESCE(spa, 0) AS proportion_spa",
            "COALESCE(mcz, 0) AS proportion_mcz",
            "COALESCE(nnr, 0) AS proportion_nnr",
            "COALESCE(ramsar, 0) AS proportion_ramsar",
            "COALESCE(sac, 0) AS proportion_sac",
            "COALESCE(sssi, 0) AS proportion_sssi",
        )
    )


protected_areas_parcels = DerivedDataset(
    is_geo=False,
    name="protected_areas_parcels",
    medallion="gold",
    source="elmo_geo",
    restricted=False,
    func=_transform,
    dependencies=[reference_parcels, protected_areas_tidy],
    model=ProtectedAreasParcels,
)<|MERGE_RESOLUTION|>--- conflicted
+++ resolved
@@ -16,7 +16,6 @@
 - National Nature Reserves
     A National Nature Reserve (NNR) is the land declared under the National Parks and Access
     to the Countryside Act 1949 or Wildlife and Countryside Act (1981) as amended. The data does not include "proposed" sites. 
-<<<<<<< HEAD
 
 - Ramsar
     A Ramsar site is the land listed as a Wetland of International Importance under the Convention on Wetlands of International Importance
@@ -33,24 +32,6 @@
     SSSI are the finest sites for wildlife and natural features in England,
     supporting many characteristic, rare and endangered species, habitats and natural features.
 
-=======
-
-- Ramsar
-    A Ramsar site is the land listed as a Wetland of International Importance under the Convention on Wetlands of International Importance
-    Especially as Waterfowl Habitat (the Ramsar Convention) 1973.
-
-- Special Areas of Conservation (SAC)
-    A Special Area of Conservation (SAC) is the land designated under Directive 92/43/EEC on the Conservation of
-    Natural Habitats and of Wild Fauna and Flora. Data supplied has the status of "Candidate". The data does not include "proposed" Sites.
-
-- Sites of Special Scientific Interest (SSSI)
-    Sites of Special Scientific Interest Site (SSSI) Units are divisions of SSSIs based on habitat,
-    tenure and management, and are the basis for recording all information on SSSI Condition and management.
-    A SSSI is the land notified as an SSSI under the Wildlife and Countryside Act (1981), as amended.
-    SSSI are the finest sites for wildlife and natural features in England,
-    supporting many characteristic, rare and endangered species, habitats and natural features.
-
->>>>>>> 5c36289f
 [^jncc]: https://jncc.gov.uk/our-work/uk-protected-areas/
 [^gov]: https://www.gov.uk/guidance/protected-sites-and-areas-how-to-review-planning-applications
 """
@@ -62,10 +43,7 @@
 
 from elmo_geo.etl import SRID, Dataset, DerivedDataset, SourceDataset
 from elmo_geo.etl.transformations import sjoin_parcel_proportion
-<<<<<<< HEAD
-=======
 from elmo_geo.io.file import auto_repartition
->>>>>>> 5c36289f
 from elmo_geo.utils.types import SparkDataFrame
 
 from .rpa_reference_parcels import reference_parcels
@@ -93,13 +71,8 @@
     restricted=False,
     source_path="/dbfs/mnt/base/unrestricted/source_defra_data_services_platform/dataset_special_protection_areas/format_GEOPARQUET_special_protection_areas/LATEST_special_protection_areas/",
 )
-<<<<<<< HEAD
-
-
-=======
-
-
->>>>>>> 5c36289f
+
+
 # Marine Conservation Zones
 class NeMczRaw(DataFrameModel):
     """Model for Natural England Marine Conservation Zones (MCZ) dataset.
@@ -251,7 +224,6 @@
             )
         ],
     )
-<<<<<<< HEAD
 
 
 protected_areas_tidy = DerivedDataset(
@@ -301,59 +273,8 @@
 def _transform(reference_parcels: Dataset, protected_areas_tidy: Dataset) -> SparkDataFrame:
     """This is 2 `sjoin_parcel_proportion`s with a pivot,
     Modified to groupby source and groupby none, so "any" Protected Area is additionally available.
-=======
-
-
-protected_areas_tidy = DerivedDataset(
-    is_geo=True,
-    name="protected_areas_tidy",
-    medallion="silver",
-    source="elmo_geo",
-    restricted=False,
-    func=_transform,
-    dependencies=[
-        jncc_spa_raw,
-        ne_mcz_raw,
-        ne_nnr_raw,
-        ne_ramsar_raw,
-        ne_sac_raw,
-        ne_sssi_units_raw,
-    ],
-    model=ProtectedAreasTidy,
-)
-
-
-# Protected Areas Parcels
-class ProtectedAreasParcels(DataFrameModel):
-    """Model for one wide table that pulls together the proportion fields for each protected area derived dataset linked to parcels.
-
-    Attributes:
-        id_parcel: 11 character RPA reference parcel ID (including the sheet ID) e.g. `SE12263419`.
-        proportion_any: The proportion of the parcel that intersects with any Protected Area.
-        proportion_spa: The proportion of the parcel that intersects with SPA sites.
-        proportion_mcz: The proportion of the parcel that intersects with MCZ sites.
-        proportion_nnr: The proportion of the parcel that intersects with NNR sites.
-        proportion_ramsar: The proportion of the parcel that intersects with Ramsar sites.
-        proportion_sac: The proportion of the parcel that intersects with SAC sites.
-        proportion_sssi: The proportion of the parcel that intersects with SSSI sites.
-    """
-
-    id_parcel: str = Field(unique=True)
-    proportion_any: float = Field(ge=0, le=1)
-    proportion_spa: float = Field(ge=0, le=1)
-    proportion_mcz: float = Field(ge=0, le=1)
-    proportion_nnr: float = Field(ge=0, le=1)
-    proportion_ramsar: float = Field(ge=0, le=1)
-    proportion_sac: float = Field(ge=0, le=1)
-    proportion_sssi: float = Field(ge=0, le=1)
-
-
-def _transform(reference_parcels: Dataset, protected_areas_tidy: Dataset) -> SparkDataFrame:
-    """This is 2 `sjoin_parcel_proportion`s with a pivot,
-    Modified to groupby source and groupby none, so "any" Protected Area is additionally available.
 
     Due to rounding the geometries "proportion_any" can be smaller, hence the use of "GREATEST".
->>>>>>> 5c36289f
     """
     sdf_parcels = reference_parcels.sdf()
     sdf_pa = protected_areas_tidy.sdf()
@@ -362,14 +283,6 @@
             sjoin_parcel_proportion(sdf_parcels, sdf_pa, columns=["source"]),  # spa/mcz/nnr/ramsar/sac/sssi
             sjoin_parcel_proportion(sdf_parcels, sdf_pa).withColumn("source", F.lit("any")),  # any
         )
-<<<<<<< HEAD
-        .groupby("id_parcel")
-        .pivot("source")
-        .sum("proportion")
-        .selectExpr(
-            "id_parcel",
-            "COALESCE(any, 0) AS proportion_any",
-=======
         .transform(auto_repartition, cols=["source"])
         .groupby("id_parcel")
         .pivot("source")
@@ -377,7 +290,6 @@
         .selectExpr(
             "id_parcel",
             "GREATEST(any, spa, mcz, nnr, ramsar, sac, sssi, 0) AS proportion_any",
->>>>>>> 5c36289f
             "COALESCE(spa, 0) AS proportion_spa",
             "COALESCE(mcz, 0) AS proportion_mcz",
             "COALESCE(nnr, 0) AS proportion_nnr",
